--- conflicted
+++ resolved
@@ -29,12 +29,7 @@
 ] }
 faer = "0.22.4"
 faer-ext = { version = "0.6.0", features = ["nalgebra", "ndarray"] }
-<<<<<<< HEAD
-pharmsol = "=0.16.0"
-# pharmsol = {path = "../pharmsol"}
-=======
 pharmsol = "=0.17.0"
->>>>>>> 7e0774d7
 rand = "0.9.0"
 anyhow = "1.0.97"
 rayon = "1.10.0"
