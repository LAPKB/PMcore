--- conflicted
+++ resolved
@@ -34,12 +34,7 @@
 config = {version = "0.14", features=["preserve_order"]}
 faer = "0.19.0"
 faer-ext = {version = "0.2.0", features = ["nalgebra", "ndarray"]}
-<<<<<<< HEAD
-# pharmsol = "0.2.3"
-pharmsol = {git = "https://github.com/LAPKB/pharmsol", branch="pf"}
-=======
 pharmsol = "0.3.1"
->>>>>>> 5f3ba572
 toml = "0.8.14" #REMOVE
 rand = "0.8.5"
 anyhow = "1.0.86"
