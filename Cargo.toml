[package]
name = "pmcore"
version = "0.1.3"
edition = "2021"
authors = [
    "Julián D. Otálvaro <juliandavid347@gmail.com>",
    "Markus Hovd",
    "Michael Neely",
    "Walter Yamada",
]
description = "Rust library with the building blocks needed to create new Non-Parametric algorithms and its integration with Pmetrics."
license = "GPL-3.0"
documentation = "https://lapkb.github.io/PMcore/pmcore/"
repository = "https://github.com/LAPKB/PMcore"
exclude = [".github/*", ".vscode/*"]

[dependencies]
dashmap = "5.5.3"
lazy_static = "1.4.0"
csv = "1.2.1"
ndarray = { version = "0.15.6", features = ["rayon"] }
serde = "1.0.188"
serde_derive = "1.0.188"
serde_json = "1.0.66"
sobol_burley = "0.5.0"
toml = { version = "0.8.1", features = ["preserve_order"] }
ode_solvers = "0.3.7"
ndarray-stats = "0.5.1"
linfa-linalg = "0.1.0"
rayon = "1.8.0"
eyre = "0.6.8"
ratatui = { version = "0.25.0", features = ["crossterm"] }
crossterm = "0.27.0"
tokio = { version = "1.32.0", features = ["sync", "rt"] }
ndarray-csv = "0.5.2"
rawpointer = "0.2.1"
argmin = { version = "0.9.0", features = [] }
itertools = "0.12.0"
faer-core = { version = "0.15.0", features = [] }
# faer-lu = "0.9"
faer-qr = "0.16.0"
# faer-cholesky = "0.9"
# faer-svd = "0.9"
argmin-math = { version = "0.3.0", features = ["ndarray_v0_15-nolinalg-serde"] }
dyn-stack = "0.10.0"
faer = { version = "0.15.0", features = ["nalgebra", "ndarray"] }
tracing = "0.1.40"
tracing-subscriber = { version = "0.3.17", features = ["env-filter", "fmt", "time"] }
chrono = "0.4"
<<<<<<< HEAD
config = "0.14"
=======
memory-stats = "1.1.0"

[dev-dependencies]
criterion = "0.5"

[[bench]]
name = "benchmarks" 
harness = false
>>>>>>> fac23098

[profile.release]
codegen-units = 1
opt-level = 3<|MERGE_RESOLUTION|>--- conflicted
+++ resolved
@@ -47,9 +47,7 @@
 tracing = "0.1.40"
 tracing-subscriber = { version = "0.3.17", features = ["env-filter", "fmt", "time"] }
 chrono = "0.4"
-<<<<<<< HEAD
 config = "0.14"
-=======
 memory-stats = "1.1.0"
 
 [dev-dependencies]
@@ -58,7 +56,6 @@
 [[bench]]
 name = "benchmarks" 
 harness = false
->>>>>>> fac23098
 
 [profile.release]
 codegen-units = 1
