[package]
name = "npcore"
version = "0.1.1"
edition = "2021"
authors = [
    "Julián D. Otálvaro <juliandavid347@gmail.com>",
    "Markus Hovd",
    "Michael Neely",
    "Walter Yamada",
]
description = "Rust library with the building blocks needed to create new Non-Parametric algorithms and its integration with Pmetrics."
license = "GPL-3.0"
documentation = "https://lapkb.github.io/NPcore/npcore/"
repository = "https://github.com/LAPKB/NPcore"
exclude = [".github/*", ".vscode/*"]

[dependencies]
dashmap = "5.5.3"
lazy_static = "1.4.0"
csv = "1.2.1"
ndarray = { version = "0.15.6", features = ["rayon"] }
serde = "1.0.188"
serde_derive = "1.0.188"
sobol_burley = "0.5.0"
toml = { version = "0.8.1", features = ["preserve_order"] }
ode_solvers = "0.3.7"
ndarray-stats = "0.5.1"
linfa-linalg = "0.1.0"
rayon = "1.8.0"
eyre = "0.6.8"
ratatui = { version = "0.24.0", features = ["crossterm"] }
crossterm = "0.27.0"
tokio = { version = "1.32.0", features = ["sync", "rt"] }
ndarray-csv = "0.5.2"
rawpointer = "0.2.1"
argmin = "0.8.1"
itertools = "0.11.0"
faer-core = { version = "0.14.0", features = [] }
# faer-lu = "0.9"
faer-qr = "0.14.0"
# faer-cholesky = "0.9"
# faer-svd = "0.9"
dyn-stack = "0.10.0"
faer = { version = "0.14.0", features = ["nalgebra", "ndarray"] }
<<<<<<< HEAD

=======
tracing = "0.1.40"
tracing-subscriber = { version = "0.3.17", features = ["env-filter", "fmt", "time"] }
chrono = "0.4"
>>>>>>> c4ae989c

[profile.release]
codegen-units = 1
opt-level = 3<|MERGE_RESOLUTION|>--- conflicted
+++ resolved
@@ -42,13 +42,9 @@
 # faer-svd = "0.9"
 dyn-stack = "0.10.0"
 faer = { version = "0.14.0", features = ["nalgebra", "ndarray"] }
-<<<<<<< HEAD
-
-=======
 tracing = "0.1.40"
 tracing-subscriber = { version = "0.3.17", features = ["env-filter", "fmt", "time"] }
 chrono = "0.4"
->>>>>>> c4ae989c
 
 [profile.release]
 codegen-units = 1
