--- conflicted
+++ resolved
@@ -15,11 +15,7 @@
 serde_derive = "1.0.159"
 sobol_burley = "0.4.0"
 toml = "0.7.3"
-<<<<<<< HEAD
 ode_solvers = { git = 'https://github.com/Siel/ode-solvers', branch = 'mut_system' }
-=======
-ode_solvers = { git = 'https://github.com/Siel/ode-solvers', branch = 'mut_state' }
->>>>>>> bca6840c
 #plotly = "0.8.3"
 interp = "1.0.1"
 ndarray-stats = "0.5.1"
