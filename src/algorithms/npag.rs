--- conflicted
+++ resolved
@@ -126,7 +126,6 @@
             .axis_iter_mut(Axis(0))
             .into_par_iter()
             .for_each(|mut row| row /= row.sum());
-<<<<<<< HEAD
 
         // {
         //     let file = File::create("n_psi.csv").unwrap();
@@ -173,45 +172,6 @@
                 theta_rows.push(theta.row(*perm.get(i).unwrap()));
                 psi_columns.push(psi.column(*perm.get(i).unwrap()));
                 keep += 1;
-=======
-        // permutate the columns of Psi
-        let perm = n_psi.sort_axis_by(Axis(1), |i, j| {
-            n_psi.column(i).sum() > n_psi.column(j).sum()
-        });
-
-        n_psi = n_psi.permute_axis(Axis(1), &perm);
-        // QR decomposition
-        match n_psi.qr() {
-            Ok(qr) => {
-                let r = qr.into_r();
-                // Keep the valuable spp
-                let mut keep = 0;
-                //The minimum between the number of subjects and the actual number of support points
-                let lim_loop = n_psi.nrows().min(n_psi.ncols());
-
-                let mut theta_rows: Vec<ArrayBase<ViewRepr<&f64>, Dim<[usize; 1]>>> = vec![];
-                let mut psi_columns: Vec<ArrayBase<ViewRepr<&f64>, Dim<[usize; 1]>>> = vec![];
-                for i in 0..lim_loop {
-                    let test = norm_zero(&r.column(i).to_owned());
-                    if r.get((i, i)).unwrap() / test >= 1e-8 {
-                        theta_rows.push(theta.row(perm.indices[keep]));
-                        psi_columns.push(psi.column(perm.indices[keep]));
-                        keep += 1;
-                    }
-                }
-                theta = stack(Axis(0), &theta_rows).unwrap();
-                psi = stack(Axis(1), &psi_columns).unwrap();
-            }
-            Err(_) => {
-                log::info!("Cycle {}, #support points was {}", cycle, psi.ncols());
-                let nsub = psi.nrows();
-                // let perm = psi.sort_axis_by(Axis(1), |i, j| psi.column(i).sum() > psi.column(j).sum());
-                psi = psi.permute_axis(Axis(1), &perm);
-                theta = theta.permute_axis(Axis(0), &perm);
-                psi = psi.slice(s![.., ..nsub]).to_owned();
-                theta = theta.slice(s![..nsub, ..]).to_owned();
-                log::info!("Pushed down to {}", psi.ncols());
->>>>>>> 5c50253a
             }
         }
         theta = stack(Axis(0), &theta_rows).unwrap();
@@ -382,7 +342,7 @@
         cycle += 1;
         last_objf = objf;
     }
-    cycle_writer.flush();
+    // cycle_writer.flush();
 
     // Read parameter names from settings
     // TODO: Add support for fixed and constant parameters
