--- conflicted
+++ resolved
@@ -230,7 +230,7 @@
         psi = stack(Axis(1), &psi_columns).unwrap();
         w = Array::from(lambda_tmp);
         let pyl = psi.dot(&w);
-<<<<<<< HEAD
+
 
         if let Some(output) = &settings.parsed.config.pmetrics_outputs {
             if *output {
@@ -238,9 +238,7 @@
                 writer.write_field(format!("{}", &cycle)).unwrap();
                 writer.write_field(format!("{}", -2. * objf)).unwrap();
                 writer.write_field(format!("{}", gamma)).unwrap();
-                writer.write_field(format!("{}", theta.nrows())).unwrap();
-=======
->>>>>>> d9f430f4
+
 
         // If the objective function decreased, log an error
         if last_objf > objf {
