--- conflicted
+++ resolved
@@ -43,13 +43,8 @@
             w: Col::zeros(0),
             objf: f64::INFINITY,
             cycle: 0,
-<<<<<<< HEAD
             status: Status::Starting,
-            error_model: settings.error().clone().into(),
-=======
-            converged: false,
-            error_models: settings.errormodels().clone(),
->>>>>>> 02e9896e
+            error_model: settings.errormodels().clone(),
             settings,
             data,
             cyclelog: CycleLog::new(),
