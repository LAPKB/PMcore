--- conflicted
+++ resolved
@@ -132,17 +132,12 @@
         }
     };
 
-<<<<<<< HEAD
-    // If the settings are configured to write output files, write the output files
-    result.write_outputs(&equation)?;
-=======
     // Write output files (if configured)
     if settings.output.write {
         let idelta = settings.predictions.idelta;
         let tad = settings.predictions.tad;
         result.write_outputs(true, &equation, idelta, tad)?;
     }
->>>>>>> 2641f0cd
 
     if let Some(tx) = tx {
         tx.send(Comm::StopUI)
