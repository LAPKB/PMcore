use crate::prelude::*;
use anyhow::{bail, Context, Result};
use csv::WriterBuilder;
use ndarray::parallel::prelude::*;
use ndarray::{Array, Array1, Array2, Axis};
use pharmsol::prelude::data::*;
use pharmsol::prelude::simulator::Equation;
use settings::Settings;
use std::fs::{create_dir_all, File, OpenOptions};
use std::path::{Path, PathBuf};

/// Defines the result objects from an NPAG run
/// An [NPResult] contains the necessary information to generate predictions and summary statistics
#[derive(Debug)]
pub struct NPResult {
    pub data: Data,
    pub theta: Array2<f64>,
    pub psi: Array2<f64>,
    pub w: Array1<f64>,
    pub objf: f64,
    pub cycles: usize,
    pub converged: bool,
    pub par_names: Vec<String>,
    pub settings: Settings,
    pub cyclelog: CycleLog,
}

impl NPResult {
    /// Create a new NPResult object
    pub fn new(
        data: Data,
        theta: Array2<f64>,
        psi: Array2<f64>,
        w: Array1<f64>,
        objf: f64,
        cycles: usize,
        converged: bool,
        settings: Settings,
        cyclelog: CycleLog,
    ) -> Self {
        // TODO: Add support for fixed and constant parameters

        let par_names = settings.random.names();

        Self {
            data,
            theta,
            psi,
            w,
            objf,
            cycles,
            converged,
            par_names,
            settings,
            cyclelog,
        }
    }

    pub fn write_outputs(&self, equation: &Equation) -> Result<()> {
        if self.settings.config.output {
            let idelta = self.settings.config.idelta;
            let tad = self.settings.config.tad;
            self.cyclelog.write(&self.settings)?;
            self.write_theta().context("Failed to write theta")?;
            self.write_posterior()
                .context("Failed to write posterior")?;
            self.write_obs().context("Failed to write observations")?;
            self.write_pred(equation, idelta, tad)
                .context("Failed to write predictions")?;
        }
        Ok(())
    }

    /// Writes theta, which containts the population support points and their associated probabilities
    /// Each row is one support point, the last column being probability
    pub fn write_theta(&self) -> Result<()> {
        tracing::info!("Writing population parameter distribution...");
        let result: Result<(), anyhow::Error> = (|| {
            let theta: Array2<f64> = self.theta.clone();
            let w: Array1<f64> = self.w.clone();

            let outputfile = OutputFile::new(&self.settings.output.path, "theta.csv")?;
            let mut writer = WriterBuilder::new()
                .has_headers(true)
                .from_writer(&outputfile.file);

            // Create the headers
            let mut theta_header = self.par_names.clone();
            theta_header.push("prob".to_string());
            writer.write_record(&theta_header)?;

            // Write contents
            for (theta_row, &w_val) in theta.outer_iter().zip(w.iter()) {
                let mut row: Vec<String> = theta_row.iter().map(|&val| val.to_string()).collect();
                row.push(w_val.to_string());
                writer.write_record(&row)?;
            }
            writer.flush()?;
            tracing::info!(
                "Population parameter distribution written to {:?}",
                &outputfile.get_relative_path()
            );
            Ok(())
        })();

        if let Err(e) = result {
            tracing::error!("Error while writing theta: {}", e);
        }
        Ok(())
    }

    /// Writes the posterior support points for each individual
    pub fn write_posterior(&self) -> Result<()> {
        tracing::info!("Writing posterior parameter probabilities...");
        let theta: Array2<f64> = self.theta.clone();
        let w: Array1<f64> = self.w.clone();
        let psi: Array2<f64> = self.psi.clone();
        let par_names: Vec<String> = self.par_names.clone();
        //let subjects = self.subjects.clone();

        // Check for compatible sizes
        if theta.nrows() != w.len() || theta.nrows() != psi.nrows() || psi.nrows() != w.len() {
            bail!("Number of parameters and number of weights do not match");
        }

        let posterior = posterior(&psi, &w).context("Failed to calculate posterior")?;

        // Create the output folder if it doesn't exist
        let outputfile = OutputFile::new(&self.settings.output.path, "posterior.csv")?;
        let mut writer = WriterBuilder::new()
            .has_headers(true)
            .from_writer(&outputfile.file);

        // Create the headers
        writer.write_field("id")?;
        writer.write_field("point")?;
        for i in 0..theta.ncols() {
            let param_name = par_names.get(i).unwrap();
            writer.write_field(param_name)?;
        }
        writer.write_field("prob")?;
        writer.write_record(None::<&[u8]>)?;

        // Write contents
        let subjects = self.data.get_subjects();
        for (sub, row) in posterior.axis_iter(Axis(0)).enumerate() {
            for (spp, elem) in row.axis_iter(Axis(0)).enumerate() {
                writer.write_field(&subjects.get(sub).unwrap().id())?;
                writer.write_field(format!("{}", spp))?;
                for param in theta.row(spp) {
                    writer.write_field(&format!("{param}"))?;
                }
                writer.write_field(&format!("{elem:.10}"))?;
                writer.write_record(None::<&[u8]>)?;
            }
        }
        writer.flush()?;
        tracing::info!(
            "Posterior parameters written to {:?}",
            &outputfile.get_relative_path()
        );

        Ok(())
    }

    /// Write the observations, which is the reformatted input data
    pub fn write_obs(&self) -> Result<()> {
        tracing::info!("Writing observations...");
        let outputfile = OutputFile::new(&self.settings.output.path, "obs.csv")?;
        write_pmetrics_observations(&self.data, &outputfile.file);
        tracing::info!(
            "Observations written to {:?}",
            &outputfile.get_relative_path()
        );
        Ok(())
    }

    /// Writes the predictions
    pub fn write_pred(&self, equation: &Equation, idelta: f64, tad: f64) -> Result<()> {
        tracing::info!("Writing predictions...");
        let data = self.data.expand(idelta, tad);

        let theta: Array2<f64> = self.theta.clone();
        let w: Array1<f64> = self.w.clone();
        let psi: Array2<f64> = self.psi.clone();

        // Check for compatible sizes
        if theta.nrows() != w.len() || theta.nrows() != psi.nrows() || psi.nrows() != w.len() {
            bail!("Number of parameters and number of weights do not match");
        }

        let (post_mean, post_median) = posterior_mean_median(&theta, &psi, &w)
            .context("Failed to calculate posterior mean and median")?;

        let (pop_mean, pop_median) = population_mean_median(&theta, &w)
            .context("Failed to calculate posterior mean and median")?;

        let subjects = data.get_subjects();
        if subjects.len() != post_mean.nrows() {
            bail!("Number of subjects and number of posterior means do not match");
        }

<<<<<<< HEAD
        let file = create_output_file(&self.settings, "pred.csv")?;
        let mut writer = WriterBuilder::new().has_headers(true).from_writer(file);
=======
        let outputfile = OutputFile::new(&self.settings.output.path, "pred.csv")?;
        let mut writer = WriterBuilder::new()
            .has_headers(true)
            .from_writer(&outputfile.file);
>>>>>>> 2641f0cd

        // Create the headers
        writer.write_record([
            "id",
            "time",
            "outeq",
            "popMean",
            "popMedian",
            "postMean",
            "postMedian",
        ])?;

        for (i, subject) in subjects.iter().enumerate() {
            // Population predictions
            let pop_mean_pred = equation
                .simulate_subject(subject, &pop_mean.to_vec())
                .get_predictions()
                .clone();
            let pop_median_pred = equation
                .simulate_subject(subject, &pop_median.to_vec())
                .get_predictions()
                .clone();

            // Posterior predictions
            let post_mean_spp: Vec<f64> = post_mean.row(i).to_vec();
            let post_mean_pred = equation
                .simulate_subject(subject, &post_mean_spp)
                .get_predictions()
                .clone();
            let post_median_spp: Vec<f64> = post_median.row(i).to_vec();
            let post_median_pred = equation
                .simulate_subject(subject, &post_median_spp)
                .get_predictions()
                .clone();

            pop_mean_pred
                .iter()
                .zip(pop_median_pred.iter())
                .zip(post_mean_pred.iter())
                .zip(post_median_pred.iter())
                .for_each(|(((pop_mean, pop_median), post_mean), post_median)| {
                    writer
                        .write_record([
                            subject.id(),
                            &format!("{:.3}", pop_mean.time()),
                            &format!("{}", pop_mean.outeq()),
                            &format!("{:.4}", pop_mean.prediction()),
                            &format!("{:.4}", pop_median.prediction()),
                            &format!("{:.4}", post_mean.prediction()),
                            &format!("{:.4}", post_median.prediction()),
                        ])
                        .expect("Failed to write record");
                });
        }
        writer.flush()?;
        tracing::info!(
            "Predictions written to {:?}",
            &outputfile.get_relative_path()
        );
        Ok(())
    }
}

/// An [NPCycle] object contains the summary of a cycle
/// It holds the following information:
/// - `cycle`: The cycle number
/// - `objf`: The objective function value
/// - `gamlam`: The assay noise parameter, either gamma or lambda
/// - `theta`: The support points and their associated probabilities
/// - `nspp`: The number of support points
/// - `delta_objf`: The change in objective function value from last cycle
/// - `converged`: Whether the algorithm has reached convergence
#[derive(Debug, Clone)]
pub struct NPCycle {
    pub cycle: usize,
    pub objf: f64,
    pub gamlam: f64,
    pub theta: Array2<f64>,
    pub nspp: usize,
    pub delta_objf: f64,
    pub converged: bool,
}

impl NPCycle {
    pub fn new(
        cycle: usize,
        objf: f64,
        gamlam: f64,
        theta: Array2<f64>,
        nspp: usize,
        delta_objf: f64,
        converged: bool,
    ) -> Self {
        Self {
            cycle,
            objf,
            gamlam,
            theta,
            nspp,
            delta_objf,
            converged,
        }
    }

    pub fn placeholder() -> Self {
        Self {
            cycle: 0,
            objf: 0.0,
            gamlam: 0.0,
            theta: Array2::zeros((0, 0)),
            nspp: 0,
            delta_objf: 0.0,
            converged: false,
        }
    }
}

/// This holdes a vector of [NPCycle] objects to provide a more detailed log
#[derive(Debug, Clone)]
pub struct CycleLog {
    pub cycles: Vec<NPCycle>,
}

impl CycleLog {
    pub fn new() -> Self {
        Self { cycles: Vec::new() }
    }

    pub fn push(&mut self, cycle: NPCycle) {
        self.cycles.push(cycle);
    }

    pub fn write(&self, settings: &Settings) -> Result<()> {
        tracing::info!("Writing cycles...");
        let outputfile = OutputFile::new(&settings.output.path, "cycles.csv")?;
        let mut writer = WriterBuilder::new()
            .has_headers(false)
            .from_writer(&outputfile.file);

        // Write headers
        writer.write_field("cycle")?;
        writer.write_field("converged")?;
        writer.write_field("neg2ll")?;
        writer.write_field("gamlam")?;
        writer.write_field("nspp")?;

        let parameter_names = settings.random.names();
        for param_name in &parameter_names {
            writer.write_field(format!("{}.mean", param_name))?;
            writer.write_field(format!("{}.median", param_name))?;
            writer.write_field(format!("{}.sd", param_name))?;
        }

        writer.write_record(None::<&[u8]>)?;

        for cycle in &self.cycles {
            writer.write_field(format!("{}", cycle.cycle))?;
            writer.write_field(format!("{}", cycle.converged))?;
            writer.write_field(format!("{}", cycle.objf))?;
            writer.write_field(format!("{}", cycle.gamlam))?;
            writer
                .write_field(format!("{}", cycle.theta.nrows()))
                .unwrap();

            for param in cycle.theta.axis_iter(Axis(1)) {
                writer
                    .write_field(format!("{}", param.mean().unwrap()))
                    .unwrap();
                writer.write_field(format!("{}", median(param.to_owned().to_vec())))?;
                writer.write_field(format!("{}", param.std(1.)))?;
            }

            writer.write_record(None::<&[u8]>)?;
        }

        writer.flush()?;
        tracing::info!("Cycles written to {:?}", &outputfile.get_relative_path());
        Ok(())
    }
}

pub fn posterior(psi: &Array2<f64>, w: &Array1<f64>) -> Result<Array2<f64>> {
    let py = psi.dot(w);
    let mut post: Array2<f64> = Array2::zeros((psi.nrows(), psi.ncols()));
    post.axis_iter_mut(Axis(0))
        .into_par_iter()
        .enumerate()
        .for_each(|(i, mut row)| {
            row.axis_iter_mut(Axis(0))
                .into_par_iter()
                .enumerate()
                .for_each(|(j, mut element)| {
                    let elem = psi.get((i, j)).unwrap() * w.get(j).unwrap() / py.get(i).unwrap();
                    element.fill(elem);
                });
        });
    Ok(post)
}

pub fn median(data: Vec<f64>) -> f64 {
    let mut data = data.clone();
    data.sort_by(|a, b| a.partial_cmp(b).unwrap());

    let size = data.len();
    match size {
        even if even % 2 == 0 => {
            let fst = data.get(even / 2 - 1).unwrap();
            let snd = data.get(even / 2).unwrap();
            (fst + snd) / 2.0
        }
        odd => *data.get(odd / 2_usize).unwrap(),
    }
}

fn weighted_median(data: &Array1<f64>, weights: &Array1<f64>) -> f64 {
    // Ensure the data and weights arrays have the same length
    assert_eq!(
        data.len(),
        weights.len(),
        "The length of data and weights must be the same"
    );
    assert!(
        weights.iter().all(|&x| x >= 0.0),
        "Weights must be non-negative"
    );

    // Create a vector of tuples (data, weight)
    let mut weighted_data: Vec<(f64, f64)> = data
        .iter()
        .zip(weights.iter())
        .map(|(&d, &w)| (d, w))
        .collect();

    // Sort the vector by the data values
    weighted_data.sort_by(|a, b| a.0.partial_cmp(&b.0).unwrap());

    // Calculate the cumulative sum of weights
    let total_weight: f64 = weights.sum();
    let mut cumulative_sum = 0.0;

    for (i, &(_, weight)) in weighted_data.iter().enumerate() {
        cumulative_sum += weight;

        if cumulative_sum == total_weight / 2.0 {
            // If the cumulative sum equals half the total weight, average this value with the next
            if i + 1 < weighted_data.len() {
                return (weighted_data[i].0 + weighted_data[i + 1].0) / 2.0;
            } else {
                return weighted_data[i].0;
            }
        } else if cumulative_sum > total_weight / 2.0 {
            return weighted_data[i].0;
        }
    }

    unreachable!("The function should have returned a value before reaching this point.");
}

pub fn population_mean_median(
    theta: &Array2<f64>,
    w: &Array1<f64>,
) -> Result<(Array1<f64>, Array1<f64>)> {
    let mut mean = Array1::zeros(theta.ncols());
    let mut median = Array1::zeros(theta.ncols());

    for (i, (mn, mdn)) in mean.iter_mut().zip(&mut median).enumerate() {
        // Calculate the weighted mean
        let col = theta.column(i).to_owned() * w.to_owned();
        *mn = col.sum();

        // Calculate the median
        let ct = theta.column(i);
        let mut params = vec![];
        let mut weights = vec![];
        for (ti, wi) in ct.iter().zip(w) {
            params.push(*ti);
            weights.push(*wi);
        }

        *mdn = weighted_median(&Array::from(params), &Array::from(weights));
    }

    Ok((mean, median))
}

pub fn posterior_mean_median(
    theta: &Array2<f64>,
    psi: &Array2<f64>,
    w: &Array1<f64>,
) -> Result<(Array2<f64>, Array2<f64>)> {
    let mut mean = Array2::zeros((0, theta.ncols()));
    let mut median = Array2::zeros((0, theta.ncols()));

    // Check for compatible sizes
    if theta.nrows() != w.len() || theta.nrows() != psi.nrows() || psi.nrows() != w.len() {
        bail!("Number of parameters and number of weights do not match");
    }

    // Normalize psi to get probabilities of each spp for each id
    let mut psi_norm: Array2<f64> = Array2::zeros((0, psi.ncols()));
    for row in psi.axis_iter(Axis(0)) {
        tracing::warn!("Normalizing row");
        let row_w = row.to_owned() * w.to_owned();
        tracing::warn!("Normalizing row finished");
        let row_sum = row_w.sum();
        let row_norm = &row_w / row_sum;
        psi_norm.push_row(row_norm.view())?;
    }

    // Transpose normalized psi to get ID (col) by prob (row)
    let psi_norm_transposed = psi_norm.t();

    // For each subject..
    for probs in psi_norm_transposed.axis_iter(Axis(1)) {
        let mut post_mean: Vec<f64> = Vec::new();
        let mut post_median: Vec<f64> = Vec::new();

        // For each parameter
        for pars in theta.axis_iter(Axis(1)) {
            // Calculate the mean
            let weighted_par = &probs * &pars;
            let the_mean = weighted_par.sum();
            post_mean.push(the_mean);

            // Calculate the median
            let median = weighted_median(&pars.to_owned(), &probs.to_owned());
            post_median.push(median);
        }

        mean.push_row(Array::from(post_mean.clone()).view())?;
        median.push_row(Array::from(post_median.clone()).view())?;
    }

    Ok((mean, median))
}

/// Contains all the necessary information of an output file
#[derive(Debug)]
pub struct OutputFile {
    pub file: File,
    pub relative_path: PathBuf,
}

impl OutputFile {
    pub fn new(folder: &str, file_name: &str) -> Result<Self> {
        let relative_path = Path::new(&folder).join(file_name);

        if let Some(parent) = relative_path.parent() {
            create_dir_all(parent)
                .with_context(|| format!("Failed to create directories for {:?}", parent))?;
        }

        let file = OpenOptions::new()
            .write(true)
            .create(true)
            .truncate(true)
            .open(&relative_path)
            .with_context(|| format!("Failed to open file: {:?}", relative_path))?;

        Ok(OutputFile {
            file,
            relative_path,
        })
    }

    pub fn get_relative_path(&self) -> &Path {
        &self.relative_path
    }
}

pub fn write_pmetrics_observations(data: &Data, file: &std::fs::File) {
    let mut writer = WriterBuilder::new().has_headers(true).from_writer(file);

    writer
        .write_record(&["id", "block", "time", "out", "outeq"])
        .unwrap();
    for subject in data.get_subjects() {
        for occasion in subject.occasions() {
            for event in occasion.get_events(None, None, false) {
                match event {
                    Event::Observation(obs) => {
                        // Write each field individually
                        writer
                            .write_record(&[
                                &subject.id(),
                                &occasion.index().to_string(),
                                &obs.time().to_string(),
                                &obs.value().to_string(),
                                &obs.outeq().to_string(),
                            ])
                            .unwrap();
                    }
                    _ => {}
                }
            }
        }
    }
}

#[cfg(test)]
mod tests {
    use super::median;

    #[test]
    fn test_median_odd() {
        let data = vec![1.0, 3.0, 2.0];
        assert_eq!(median(data), 2.0);
    }

    #[test]
    fn test_median_even() {
        let data = vec![1.0, 2.0, 3.0, 4.0];
        assert_eq!(median(data), 2.5);
    }

    #[test]
    fn test_median_single() {
        let data = vec![42.0];
        assert_eq!(median(data), 42.0);
    }

    #[test]
    fn test_median_sorted() {
        let data = vec![5.0, 10.0, 15.0, 20.0, 25.0];
        assert_eq!(median(data), 15.0);
    }

    #[test]
    fn test_median_unsorted() {
        let data = vec![10.0, 30.0, 20.0, 50.0, 40.0];
        assert_eq!(median(data), 30.0);
    }

    #[test]
    fn test_median_with_duplicates() {
        let data = vec![1.0, 2.0, 2.0, 3.0, 4.0];
        assert_eq!(median(data), 2.0);
    }

    use super::weighted_median;
    use ndarray::Array1;

    #[test]
    fn test_weighted_median_simple() {
        let data = Array1::from(vec![1.0, 2.0, 3.0]);
        let weights = Array1::from(vec![0.2, 0.5, 0.3]);
        assert_eq!(weighted_median(&data, &weights), 2.0);
    }

    #[test]
    fn test_weighted_median_even_weights() {
        let data = Array1::from(vec![1.0, 2.0, 3.0, 4.0]);
        let weights = Array1::from(vec![0.25, 0.25, 0.25, 0.25]);
        assert_eq!(weighted_median(&data, &weights), 2.5);
    }

    #[test]
    fn test_weighted_median_single_element() {
        let data = Array1::from(vec![42.0]);
        let weights = Array1::from(vec![1.0]);
        assert_eq!(weighted_median(&data, &weights), 42.0);
    }

    #[test]
    #[should_panic(expected = "The length of data and weights must be the same")]
    fn test_weighted_median_mismatched_lengths() {
        let data = Array1::from(vec![1.0, 2.0, 3.0]);
        let weights = Array1::from(vec![0.1, 0.2]);
        weighted_median(&data, &weights);
    }

    #[test]
    fn test_weighted_median_all_same_elements() {
        let data = Array1::from(vec![5.0, 5.0, 5.0, 5.0]);
        let weights = Array1::from(vec![0.1, 0.2, 0.3, 0.4]);
        assert_eq!(weighted_median(&data, &weights), 5.0);
    }

    #[test]
    #[should_panic(expected = "Weights must be non-negative")]
    fn test_weighted_median_negative_weights() {
        let data = Array1::from(vec![1.0, 2.0, 3.0, 4.0]);
        let weights = Array1::from(vec![0.2, -0.5, 0.5, 0.8]);
        assert_eq!(weighted_median(&data, &weights), 4.0);
    }

    #[test]
    fn test_weighted_median_unsorted_data() {
        let data = Array1::from(vec![3.0, 1.0, 4.0, 2.0]);
        let weights = Array1::from(vec![0.1, 0.3, 0.4, 0.2]);
        assert_eq!(weighted_median(&data, &weights), 2.5);
    }

    #[test]
    fn test_weighted_median_with_zero_weights() {
        let data = Array1::from(vec![1.0, 2.0, 3.0, 4.0]);
        let weights = Array1::from(vec![0.0, 0.0, 1.0, 0.0]);
        assert_eq!(weighted_median(&data, &weights), 3.0);
    }
}<|MERGE_RESOLUTION|>--- conflicted
+++ resolved
@@ -200,15 +200,10 @@
             bail!("Number of subjects and number of posterior means do not match");
         }
 
-<<<<<<< HEAD
-        let file = create_output_file(&self.settings, "pred.csv")?;
-        let mut writer = WriterBuilder::new().has_headers(true).from_writer(file);
-=======
         let outputfile = OutputFile::new(&self.settings.output.path, "pred.csv")?;
         let mut writer = WriterBuilder::new()
             .has_headers(true)
             .from_writer(&outputfile.file);
->>>>>>> 2641f0cd
 
         // Create the headers
         writer.write_record([
