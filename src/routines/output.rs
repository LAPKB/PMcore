--- conflicted
+++ resolved
@@ -399,16 +399,11 @@
         let w: Vec<f64> = self.w.iter().cloned().collect();
         let posterior = posterior(&self.psi, &self.w)?;
 
-<<<<<<< HEAD
-        // Expand data and get subjects
-        let data = self.data.expand(idelta, tad);
-        let subjects = data.get_subjects();
-=======
         let subjects = data.subjects();
         if subjects.len() != post_mean.nrows() {
             bail!("Number of subjects and number of posterior means do not match");
         }
->>>>>>> d3c2c184
+
 
         // Create the output file and writer for pred.csv
         let outputfile = OutputFile::new(&self.settings.output().path, "pred.csv")?;
