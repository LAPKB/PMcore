use crate::algorithms::Status;
use crate::prelude::*;
use crate::routines::settings::Settings;
use crate::structs::psi::Psi;
use crate::structs::theta::Theta;
use anyhow::{bail, Context, Result};
use csv::WriterBuilder;
use faer::linalg::zip::IntoView;
use faer::{Col, Mat};
use faer_ext::IntoNdarray;
use ndarray::{Array, Array1, Array2, Axis};
use pharmsol::prelude::data::*;
use pharmsol::prelude::simulator::Equation;
use serde::Serialize;
use std::fs::{create_dir_all, File, OpenOptions};
use std::path::{Path, PathBuf};

/// Defines the result objects from an NPAG run
/// An [NPResult] contains the necessary information to generate predictions and summary statistics
#[derive(Debug)]
pub struct NPResult<E: Equation> {
    equation: E,
    data: Data,
    theta: Theta,
    psi: Psi,
    w: Col<f64>,
    objf: f64,
    cycles: usize,
    status: Status,
    par_names: Vec<String>,
    settings: Settings,
    cyclelog: CycleLog,
}

#[allow(clippy::too_many_arguments)]
impl<E: Equation> NPResult<E> {
    /// Create a new NPResult object
    pub fn new(
        equation: E,
        data: Data,
        theta: Theta,
        psi: Psi,
        w: Col<f64>,
        objf: f64,
        cycles: usize,
        status: Status,
        settings: Settings,
        cyclelog: CycleLog,
    ) -> Self {
        // TODO: Add support for fixed and constant parameters

        let par_names = settings.parameters().names();

        Self {
            equation,
            data,
            theta,
            psi,
            w,
            objf,
            cycles,
            status,
            par_names,
            settings,
            cyclelog,
        }
    }

    pub fn cycles(&self) -> usize {
        self.cycles
    }

    pub fn objf(&self) -> f64 {
        self.objf
    }

    pub fn converged(&self) -> bool {
        self.status == Status::Converged
    }

    pub fn get_theta(&self) -> &Theta {
        &self.theta
    }

    /// Get the [Psi] structure
    pub fn psi(&self) -> &Psi {
        &self.psi
    }

    /// Get the weights (probabilities) of the support points
    pub fn w(&self) -> &Col<f64> {
        &self.w
    }

    pub fn write_outputs(&self) -> Result<()> {
        if self.settings.output().write {
            self.settings.write()?;
            let idelta: f64 = self.settings.predictions().idelta;
            let tad = self.settings.predictions().tad;
            self.cyclelog.write(&self.settings)?;
            self.write_obs().context("Failed to write observations")?;
            self.write_theta().context("Failed to write theta")?;
            self.write_obspred()
                .context("Failed to write observed-predicted file")?;
            self.write_pred(idelta, tad)
                .context("Failed to write predictions")?;
            self.write_covs().context("Failed to write covariates")?;
            self.write_posterior()
                .context("Failed to write posterior")?;
        }
        Ok(())
    }

    /// Writes the observations and predictions to a single file
    pub fn write_obspred(&self) -> Result<()> {
        tracing::debug!("Writing observations and predictions...");

        #[derive(Debug, Clone, Serialize)]
        struct Row {
            id: String,
            time: f64,
            outeq: usize,
            block: usize,
            obs: f64,
            pop_mean: f64,
            pop_median: f64,
            post_mean: f64,
            post_median: f64,
        }

        let theta: Array2<f64> = self
            .theta
            .matrix()
            .clone()
            .as_mut()
            .into_ndarray()
            .to_owned();
        let w: Array1<f64> = self.w.clone().into_view().iter().cloned().collect();
        let psi: Array2<f64> = self.psi.matrix().as_ref().into_ndarray().to_owned();

        let (post_mean, post_median) = posterior_mean_median(&theta, &psi, &w)
            .context("Failed to calculate posterior mean and median")?;

        let (pop_mean, pop_median) = population_mean_median(&theta, &w)
            .context("Failed to calculate posterior mean and median")?;

        let subjects = self.data.get_subjects();
        if subjects.len() != post_mean.nrows() {
            bail!(
                "Number of subjects: {} and number of posterior means: {} do not match",
                subjects.len(),
                post_mean.nrows()
            );
        }

        let outputfile = OutputFile::new(&self.settings.output().path, "op.csv")?;
        let mut writer = WriterBuilder::new()
            .has_headers(true)
            .from_writer(&outputfile.file);

        for (i, subject) in subjects.iter().enumerate() {
            for occasion in subject.occasions() {
                let id = subject.id();
                let occ = occasion.index();

                let subject = Subject::from_occasions(id.clone(), vec![occasion.clone()]);

                // Population predictions
                let pop_mean_pred = self
                    .equation
                    .simulate_subject(&subject, &pop_mean.to_vec(), None)?
                    .0
                    .get_predictions()
                    .clone();

                let pop_median_pred = self
                    .equation
                    .simulate_subject(&subject, &pop_median.to_vec(), None)?
                    .0
                    .get_predictions()
                    .clone();

                // Posterior predictions
                let post_mean_spp: Vec<f64> = post_mean.row(i).to_vec();
                let post_mean_pred = self
                    .equation
                    .simulate_subject(&subject, &post_mean_spp, None)?
                    .0
                    .get_predictions()
                    .clone();
                let post_median_spp: Vec<f64> = post_median.row(i).to_vec();
                let post_median_pred = self
                    .equation
                    .simulate_subject(&subject, &post_median_spp, None)?
                    .0
                    .get_predictions()
                    .clone();
                assert_eq!(
                    pop_mean_pred.len(),
                    pop_median_pred.len(),
                    "The number of predictions do not match (pop_mean vs pop_median)"
                );

                assert_eq!(
                    post_mean_pred.len(),
                    post_median_pred.len(),
                    "The number of predictions do not match (post_mean vs post_median)"
                );

                assert_eq!(
                    pop_mean_pred.len(),
                    post_mean_pred.len(),
                    "The number of predictions do not match (pop_mean vs post_mean)"
                );

                for (((pop_mean_pred, pop_median_pred), post_mean_pred), post_median_pred) in
                    pop_mean_pred
                        .iter()
                        .zip(pop_median_pred.iter())
                        .zip(post_mean_pred.iter())
                        .zip(post_median_pred.iter())
                {
                    let row = Row {
                        id: id.clone(),
                        time: pop_mean_pred.time(),
                        outeq: pop_mean_pred.outeq(),
                        block: occ,
                        obs: pop_mean_pred.observation(),
                        pop_mean: pop_mean_pred.prediction(),
                        pop_median: pop_median_pred.prediction(),
                        post_mean: post_mean_pred.prediction(),
                        post_median: post_median_pred.prediction(),
                    };
                    writer.serialize(row)?;
                }
            }
        }
        writer.flush()?;
        tracing::debug!(
            "Observations with predictions written to {:?}",
            &outputfile.get_relative_path()
        );
        Ok(())
    }

    /// Writes theta, which contains the population support points and their associated probabilities
    /// Each row is one support point, the last column being probability
    pub fn write_theta(&self) -> Result<()> {
        tracing::debug!("Writing population parameter distribution...");

        let theta = &self.theta;
        let w: Vec<f64> = self.w.clone().into_view().iter().cloned().collect();
        /* let w = if self.w.len() != theta.matrix().nrows() {
                   tracing::warn!("Number of weights and number of support points do not match. Setting all weights to 0.");
                   Array1::zeros(theta.matrix().nrows())
               } else {
                   self.w.clone()
               };
        */
        let outputfile = OutputFile::new(&self.settings.output().path, "theta.csv")
            .context("Failed to create output file for theta")?;

        let mut writer = WriterBuilder::new()
            .has_headers(true)
            .from_writer(&outputfile.file);

        // Create the headers
        let mut theta_header = self.par_names.clone();
        theta_header.push("prob".to_string());
        writer.write_record(&theta_header)?;

        // Write contents
        for (theta_row, &w_val) in theta.matrix().row_iter().zip(w.iter()) {
            let mut row: Vec<String> = theta_row.iter().map(|&val| val.to_string()).collect();
            row.push(w_val.to_string());
            writer.write_record(&row)?;
        }
        writer.flush()?;
        tracing::debug!(
            "Population parameter distribution written to {:?}",
            &outputfile.get_relative_path()
        );
        Ok(())
    }

    /// Writes the posterior support points for each individual
    pub fn write_posterior(&self) -> Result<()> {
        tracing::debug!("Writing posterior parameter probabilities...");
        let theta = &self.theta;
        let w = &self.w;
        let psi = &self.psi;

        // Calculate the posterior probabilities
        let posterior = posterior(psi, w)?;

        // Create the output folder if it doesn't exist
        let outputfile = match OutputFile::new(&self.settings.output().path, "posterior.csv") {
            Ok(of) => of,
            Err(e) => {
                tracing::error!("Failed to create output file: {}", e);
                return Err(e.context("Failed to create output file"));
            }
        };

        // Create a new writer
        let mut writer = WriterBuilder::new()
            .has_headers(true)
            .from_writer(&outputfile.file);

        // Create the headers
        writer.write_field("id")?;
        writer.write_field("point")?;
        theta.param_names().iter().for_each(|name| {
            writer.write_field(name).unwrap();
        });
        writer.write_field("prob")?;
        writer.write_record(None::<&[u8]>)?;

        // Write contents
        let subjects = self.data.get_subjects();
        posterior.row_iter().enumerate().for_each(|(i, row)| {
            let subject = subjects.get(i).unwrap();
            let id = subject.id();

            row.iter().enumerate().for_each(|(spp, prob)| {
                writer.write_field(id.clone()).unwrap();
                writer.write_field(i.to_string()).unwrap();

                theta.matrix().row(spp).iter().for_each(|val| {
                    writer.write_field(val.to_string()).unwrap();
                });

                writer.write_field(prob.to_string()).unwrap();
                writer.write_record(None::<&[u8]>).unwrap();
            });
        });

        writer.flush()?;
        tracing::debug!(
            "Posterior parameters written to {:?}",
            &outputfile.get_relative_path()
        );

        Ok(())
    }

    /// Write the observations, which is the reformatted input data
    pub fn write_obs(&self) -> Result<()> {
        tracing::debug!("Writing observations...");
        let outputfile = OutputFile::new(&self.settings.output().path, "obs.csv")?;

        let mut writer = WriterBuilder::new()
            .has_headers(true)
            .from_writer(&outputfile.file);

        #[derive(Serialize)]
        struct Row {
            id: String,
            block: usize,
            time: f64,
            out: f64,
            outeq: usize,
        }

        for subject in self.data.get_subjects() {
            for occasion in subject.occasions() {
                for event in occasion.get_events(&None, &None, false) {
                    if let Event::Observation(event) = event {
                        let row = Row {
                            id: subject.id().clone(),
                            block: occasion.index(),
                            time: event.time(),
                            out: event.value(),
                            outeq: event.outeq(),
                        };
                        writer.serialize(row)?;
                    }
                }
            }
        }
        writer.flush()?;

        tracing::debug!(
            "Observations written to {:?}",
            &outputfile.get_relative_path()
        );
        Ok(())
    }

    /// Writes the predictions
    pub fn write_pred(&self, idelta: f64, tad: f64) -> Result<()> {
        tracing::debug!("Writing predictions...");
        let data = self.data.expand(idelta, tad);

        let theta: Array2<f64> = self
            .theta
            .matrix()
            .clone()
            .as_mut()
            .into_ndarray()
            .to_owned();
        let w: Array1<f64> = self.w.clone().into_view().iter().cloned().collect();
        let psi: Array2<f64> = self.psi.matrix().as_ref().into_ndarray().to_owned();

        let (post_mean, post_median) = posterior_mean_median(&theta, &psi, &w)
            .context("Failed to calculate posterior mean and median")?;

        let (pop_mean, pop_median) = population_mean_median(&theta, &w)
            .context("Failed to calculate population mean and median")?;

        let subjects = data.get_subjects();
        if subjects.len() != post_mean.nrows() {
            bail!("Number of subjects and number of posterior means do not match");
        }

        let outputfile = OutputFile::new(&self.settings.output().path, "pred.csv")?;
        let mut writer = WriterBuilder::new()
            .has_headers(true)
            .from_writer(&outputfile.file);

        #[derive(Debug, Clone, Serialize)]
        struct Row {
            id: String,
            time: f64,
            outeq: usize,
            block: usize,
            pop_mean: f64,
            pop_median: f64,
            post_mean: f64,
            post_median: f64,
        }

        for (i, subject) in subjects.iter().enumerate() {
            for occasion in subject.occasions() {
                let id = subject.id();
                let block = occasion.index();

                // Create a new subject with only the current occasion
                let subject = Subject::from_occasions(id.clone(), vec![occasion.clone()]);

                // Population predictions
                let pop_mean_pred = self
                    .equation
                    .simulate_subject(&subject, &pop_mean.to_vec(), None)?
                    .0
                    .get_predictions()
                    .clone();
                let pop_median_pred = self
                    .equation
                    .simulate_subject(&subject, &pop_median.to_vec(), None)?
                    .0
                    .get_predictions()
                    .clone();

                // Posterior predictions
                let post_mean_spp: Vec<f64> = post_mean.row(i).to_vec();
                let post_mean_pred = self
                    .equation
                    .simulate_subject(&subject, &post_mean_spp, None)?
                    .0
                    .get_predictions()
                    .clone();
                let post_median_spp: Vec<f64> = post_median.row(i).to_vec();
                let post_median_pred = self
                    .equation
                    .simulate_subject(&subject, &post_median_spp, None)?
                    .0
                    .get_predictions()
                    .clone();

                // Write predictions for each time point
                for (((pop_mean, pop_median), post_mean), post_median) in pop_mean_pred
                    .iter()
                    .zip(pop_median_pred.iter())
                    .zip(post_mean_pred.iter())
                    .zip(post_median_pred.iter())
                {
                    let row = Row {
                        id: id.clone(),
                        time: pop_mean.time(),
                        outeq: pop_mean.outeq(),
                        block,
                        pop_mean: pop_mean.prediction(),
                        pop_median: pop_median.prediction(),
                        post_mean: post_mean.prediction(),
                        post_median: post_median.prediction(),
                    };
                    writer.serialize(row)?;
                }
            }
        }
        writer.flush()?;
        tracing::debug!(
            "Predictions written to {:?}",
            &outputfile.get_relative_path()
        );
        Ok(())
    }

    /// Writes the covariates
    pub fn write_covs(&self) -> Result<()> {
        tracing::debug!("Writing covariates...");
        let outputfile = OutputFile::new(&self.settings.output().path, "covs.csv")?;
        let mut writer = WriterBuilder::new()
            .has_headers(true)
            .from_writer(&outputfile.file);

        // Collect all unique covariate names
        let mut covariate_names = std::collections::HashSet::new();
        for subject in self.data.get_subjects() {
            for occasion in subject.occasions() {
                let cov = occasion.covariates();
                let covmap = cov.covariates();
                for cov_name in covmap.keys() {
                    covariate_names.insert(cov_name.clone());
                }
            }
        }
        let mut covariate_names: Vec<String> = covariate_names.into_iter().collect();
        covariate_names.sort(); // Ensure consistent order

        // Write the header row: id, time, block, covariate names
        let mut headers = vec!["id", "time", "block"];
        headers.extend(covariate_names.iter().map(|s| s.as_str()));
        writer.write_record(&headers)?;

        // Write the data rows
        for subject in self.data.get_subjects() {
            for occasion in subject.occasions() {
                let cov = occasion.covariates();
                let covmap = cov.covariates();

                for event in occasion.get_events(None, false) {
                    let time = match event {
                        Event::Bolus(bolus) => bolus.time(),
                        Event::Infusion(infusion) => infusion.time(),
                        Event::Observation(observation) => observation.time(),
                    };

                    let mut row: Vec<String> = Vec::new();
                    row.push(subject.id().clone());
                    row.push(time.to_string());
                    row.push(occasion.index().to_string());

                    // Add covariate values to the row
                    for cov_name in &covariate_names {
                        if let Some(cov) = covmap.get(cov_name) {
                            if let Some(value) = cov.interpolate(time) {
                                row.push(value.to_string());
                            } else {
                                row.push(String::new());
                            }
                        } else {
                            row.push(String::new());
                        }
                    }

                    writer.write_record(&row)?;
                }
            }
        }

        writer.flush()?;
        tracing::debug!(
            "Covariates written to {:?}",
            &outputfile.get_relative_path()
        );
        Ok(())
    }
}

/// An [NPCycle] object contains the summary of a cycle
/// It holds the following information:
/// - `cycle`: The cycle number
/// - `objf`: The objective function value
/// - `gamlam`: The assay noise parameter, either gamma or lambda
/// - `theta`: The support points and their associated probabilities
/// - `nspp`: The number of support points
/// - `delta_objf`: The change in objective function value from last cycle
/// - `converged`: Whether the algorithm has reached convergence
#[derive(Debug, Clone)]
pub struct NPCycle {
    pub cycle: usize,
    pub objf: f64,
    pub error_models: ErrorModels,
    pub theta: Theta,
    pub nspp: usize,
    pub delta_objf: f64,
    pub status: Status,
}

impl NPCycle {
    pub fn new(
        cycle: usize,
        objf: f64,
        error_models: ErrorModels,
        theta: Theta,
        nspp: usize,
        delta_objf: f64,
        status: Status,
    ) -> Self {
        Self {
            cycle,
            objf,
            error_models,
            theta,
            nspp,
            delta_objf,
            status,
        }
    }

    pub fn placeholder() -> Self {
        Self {
            cycle: 0,
            objf: 0.0,
            error_models: ErrorModels::default(),
            theta: Theta::new(),
            nspp: 0,
            delta_objf: 0.0,
            status: Status::Starting,
        }
    }
}

/// This holdes a vector of [NPCycle] objects to provide a more detailed log
#[derive(Debug, Clone)]
pub struct CycleLog {
    pub cycles: Vec<NPCycle>,
}

impl CycleLog {
    pub fn new() -> Self {
        Self { cycles: Vec::new() }
    }

    pub fn push(&mut self, cycle: NPCycle) {
        self.cycles.push(cycle);
    }

    pub fn write(&self, settings: &Settings) -> Result<()> {
        tracing::debug!("Writing cycles...");
        let outputfile = OutputFile::new(&settings.output().path, "cycles.csv")?;
        let mut writer = WriterBuilder::new()
            .has_headers(false)
            .from_writer(&outputfile.file);

        // Write headers
        writer.write_field("cycle")?;
        writer.write_field("converged")?;
        writer.write_field("status")?;
        writer.write_field("neg2ll")?;
        writer.write_field("nspp")?;
        if let Some(first_cycle) = self.cycles.first() {
            first_cycle.error_models.iter().try_for_each(
                |(outeq, errmod): (usize, &ErrorModel)| -> Result<(), csv::Error> {
                    match errmod {
                        ErrorModel::Additive { .. } => {
                            writer.write_field(format!("gamlam.{}", outeq))?;
                        }
                        ErrorModel::Proportional { .. } => {
                            writer.write_field(format!("gamlam.{}", outeq))?;
                        }
                        ErrorModel::None { .. } => {}
                    }
                    Ok(())
                },
            )?;
        }

        let parameter_names = settings.parameters().names();
        for param_name in &parameter_names {
            writer.write_field(format!("{}.mean", param_name))?;
            writer.write_field(format!("{}.median", param_name))?;
            writer.write_field(format!("{}.sd", param_name))?;
        }

        writer.write_record(None::<&[u8]>)?;

        for cycle in &self.cycles {
            writer.write_field(format!("{}", cycle.cycle))?;
            writer.write_field(format!("{}", cycle.status == Status::Converged))?;
            writer.write_field(format!("{}", cycle.status))?;
            writer.write_field(format!("{}", cycle.objf))?;
            writer
                .write_field(format!("{}", cycle.theta.nspp()))
                .unwrap();

            // Write the error models
            cycle.error_models.iter().try_for_each(
                |(_, errmod): (usize, &ErrorModel)| -> Result<()> {
                    match errmod {
                        ErrorModel::Additive { .. } => {
                            writer.write_field(format!("{:.5}", errmod.scalar()?))?;
                        }
                        ErrorModel::Proportional { .. } => {
                            writer.write_field(format!("{:.5}", errmod.scalar()?))?;
                        }
                        ErrorModel::None { .. } => {}
                    }
                    Ok(())
                },
            )?;

            for param in cycle.theta.matrix().col_iter() {
                let param_values: Vec<f64> = param.iter().cloned().collect();

                let mean: f64 = param_values.iter().sum::<f64>() / param_values.len() as f64;
                let median = median(param_values.clone());
                let std = param_values.iter().map(|x| (x - mean).powi(2)).sum::<f64>()
                    / (param_values.len() as f64 - 1.0);

                writer.write_field(format!("{}", mean))?;
                writer.write_field(format!("{}", median))?;
                writer.write_field(format!("{}", std))?;
            }
            writer.write_record(None::<&[u8]>)?;
        }
        writer.flush()?;
        tracing::debug!("Cycles written to {:?}", &outputfile.get_relative_path());
        Ok(())
    }
}

impl Default for CycleLog {
    fn default() -> Self {
        Self::new()
    }
}

pub fn posterior(psi: &Psi, w: &Col<f64>) -> Result<Mat<f64>> {
    if psi.matrix().ncols() != w.nrows() {
        bail!(
            "Number of rows in psi ({}) and number of weights ({}) do not match.",
            psi.matrix().nrows(),
            w.nrows()
        );
    }

    let psi_matrix = psi.matrix();
    let py = psi_matrix * w;

    let posterior = Mat::from_fn(psi_matrix.nrows(), psi_matrix.ncols(), |i, j| {
        psi_matrix.get(i, j) * w.get(j) / py.get(i)
    });

    Ok(posterior)
}

pub fn median(data: Vec<f64>) -> f64 {
    let mut data = data.clone();
    data.sort_by(|a, b| a.partial_cmp(b).unwrap());

    let size = data.len();
    match size {
        even if even % 2 == 0 => {
            let fst = data.get(even / 2 - 1).unwrap();
            let snd = data.get(even / 2).unwrap();
            (fst + snd) / 2.0
        }
        odd => *data.get(odd / 2_usize).unwrap(),
    }
}

fn weighted_median(data: &Array1<f64>, weights: &Array1<f64>) -> f64 {
    // Ensure the data and weights arrays have the same length
    assert_eq!(
        data.len(),
        weights.len(),
        "The length of data and weights must be the same"
    );
    assert!(
        weights.iter().all(|&x| x >= 0.0),
        "Weights must be non-negative, weights: {:?}",
        weights
    );

    // Create a vector of tuples (data, weight)
    let mut weighted_data: Vec<(f64, f64)> = data
        .iter()
        .zip(weights.iter())
        .map(|(&d, &w)| (d, w))
        .collect();

    // Sort the vector by the data values
    weighted_data.sort_by(|a, b| a.0.partial_cmp(&b.0).unwrap());

    // Calculate the cumulative sum of weights
    let total_weight: f64 = weights.sum();
    let mut cumulative_sum = 0.0;

    for (i, &(_, weight)) in weighted_data.iter().enumerate() {
        cumulative_sum += weight;

        if cumulative_sum == total_weight / 2.0 {
            // If the cumulative sum equals half the total weight, average this value with the next
            if i + 1 < weighted_data.len() {
                return (weighted_data[i].0 + weighted_data[i + 1].0) / 2.0;
            } else {
                return weighted_data[i].0;
            }
        } else if cumulative_sum > total_weight / 2.0 {
            return weighted_data[i].0;
        }
    }

    unreachable!("The function should have returned a value before reaching this point.");
}

pub fn population_mean_median(
    theta: &Array2<f64>,
    w: &Array1<f64>,
) -> Result<(Array1<f64>, Array1<f64>)> {
    let w = if w.is_empty() {
        tracing::warn!("w.len() == 0, setting all weights to 1/n");
        Array1::from_elem(theta.nrows(), 1.0 / theta.nrows() as f64)
    } else {
        w.clone()
    };
    // Check for compatible sizes
    if theta.nrows() != w.len() {
        bail!(
            "Number of parameters and number of weights do not match. Theta: {}, w: {}",
            theta.nrows(),
            w.len()
        );
    }

    let mut mean = Array1::zeros(theta.ncols());
    let mut median = Array1::zeros(theta.ncols());

    for (i, (mn, mdn)) in mean.iter_mut().zip(&mut median).enumerate() {
        // Calculate the weighted mean
        let col = theta.column(i).to_owned() * w.to_owned();
        *mn = col.sum();

        // Calculate the median
        let ct = theta.column(i);
        let mut params = vec![];
        let mut weights = vec![];
        for (ti, wi) in ct.iter().zip(w.clone()) {
            params.push(*ti);
            weights.push(wi);
        }

        *mdn = weighted_median(&Array::from(params), &Array::from(weights));
    }

    Ok((mean, median))
}

pub fn posterior_mean_median(
    theta: &Array2<f64>,
    psi: &Array2<f64>,
    w: &Array1<f64>,
) -> Result<(Array2<f64>, Array2<f64>)> {
    let mut mean = Array2::zeros((0, theta.ncols()));
    let mut median = Array2::zeros((0, theta.ncols()));

    let w = if w.is_empty() {
        tracing::warn!("w is empty, setting all weights to 1/n");
        Array1::from_elem(theta.nrows(), 1.0 / theta.nrows() as f64)
    } else {
        w.clone()
    };

    // Check for compatible sizes
    if theta.nrows() != w.len() || theta.nrows() != psi.ncols() || psi.ncols() != w.len() {
        bail!("Number of parameters and number of weights do not match, theta.nrows(): {}, w.len(): {}, psi.ncols(): {}", theta.nrows(), w.len(), psi.ncols());
    }

    // Normalize psi to get probabilities of each spp for each id
    let mut psi_norm: Array2<f64> = Array2::zeros((0, psi.ncols()));
    for (i, row) in psi.axis_iter(Axis(0)).enumerate() {
        let row_w = row.to_owned() * w.to_owned();
        let row_sum = row_w.sum();
        let row_norm = if row_sum == 0.0 {
            tracing::warn!("Sum of row {} of psi is 0.0, setting that row to 1/n", i);
            Array1::from_elem(psi.ncols(), 1.0 / psi.ncols() as f64)
        } else {
            &row_w / row_sum
        };
        psi_norm.push_row(row_norm.view())?;
    }
    if psi_norm.iter().any(|&x| x.is_nan()) {
        dbg!(&psi);
        bail!("NaN values found in psi_norm");
    };

    // Transpose normalized psi to get ID (col) by prob (row)
    // let psi_norm_transposed = psi_norm.t();

    // For each subject..
    for probs in psi_norm.axis_iter(Axis(0)) {
        let mut post_mean: Vec<f64> = Vec::new();
        let mut post_median: Vec<f64> = Vec::new();

        // For each parameter
        for pars in theta.axis_iter(Axis(1)) {
            // Calculate the mean
            let weighted_par = &probs * &pars;
            let the_mean = weighted_par.sum();
            post_mean.push(the_mean);

            // Calculate the median
            let median = weighted_median(&pars.to_owned(), &probs.to_owned());
            post_median.push(median);
        }

        mean.push_row(Array::from(post_mean.clone()).view())?;
        median.push_row(Array::from(post_median.clone()).view())?;
    }

    Ok((mean, median))
}

/// Contains all the necessary information of an output file
#[derive(Debug)]
pub struct OutputFile {
    pub file: File,
    pub relative_path: PathBuf,
}

impl OutputFile {
    pub fn new(folder: &str, file_name: &str) -> Result<Self> {
        let relative_path = Path::new(&folder).join(file_name);

        if let Some(parent) = relative_path.parent() {
            create_dir_all(parent)
                .with_context(|| format!("Failed to create directories for {:?}", parent))?;
        }

        let file = OpenOptions::new()
            .write(true)
            .create(true)
            .truncate(true)
            .open(&relative_path)
            .with_context(|| format!("Failed to open file: {:?}", relative_path))?;

        Ok(OutputFile {
            file,
            relative_path,
        })
    }

    pub fn get_relative_path(&self) -> &Path {
        &self.relative_path
    }
}

<<<<<<< HEAD
=======
pub fn write_pmetrics_observations(data: &Data, file: &std::fs::File) -> Result<()> {
    let mut writer = WriterBuilder::new().has_headers(true).from_writer(file);

    writer.write_record(["id", "block", "time", "out", "outeq"])?;
    for subject in data.get_subjects() {
        for occasion in subject.occasions() {
            for event in occasion.get_events(None, false) {
                if let Event::Observation(event) = event {
                    writer.write_record([
                        subject.id(),
                        &occasion.index().to_string(),
                        &event.time().to_string(),
                        &event.value().to_string(),
                        &event.outeq().to_string(),
                    ])?;
                }
            }
        }
    }
    Ok(())
}

>>>>>>> cfb67d1f
#[cfg(test)]
mod tests {
    use super::median;

    #[test]
    fn test_median_odd() {
        let data = vec![1.0, 3.0, 2.0];
        assert_eq!(median(data), 2.0);
    }

    #[test]
    fn test_median_even() {
        let data = vec![1.0, 2.0, 3.0, 4.0];
        assert_eq!(median(data), 2.5);
    }

    #[test]
    fn test_median_single() {
        let data = vec![42.0];
        assert_eq!(median(data), 42.0);
    }

    #[test]
    fn test_median_sorted() {
        let data = vec![5.0, 10.0, 15.0, 20.0, 25.0];
        assert_eq!(median(data), 15.0);
    }

    #[test]
    fn test_median_unsorted() {
        let data = vec![10.0, 30.0, 20.0, 50.0, 40.0];
        assert_eq!(median(data), 30.0);
    }

    #[test]
    fn test_median_with_duplicates() {
        let data = vec![1.0, 2.0, 2.0, 3.0, 4.0];
        assert_eq!(median(data), 2.0);
    }

    use super::weighted_median;
    use ndarray::Array1;

    #[test]
    fn test_weighted_median_simple() {
        let data = Array1::from(vec![1.0, 2.0, 3.0]);
        let weights = Array1::from(vec![0.2, 0.5, 0.3]);
        assert_eq!(weighted_median(&data, &weights), 2.0);
    }

    #[test]
    fn test_weighted_median_even_weights() {
        let data = Array1::from(vec![1.0, 2.0, 3.0, 4.0]);
        let weights = Array1::from(vec![0.25, 0.25, 0.25, 0.25]);
        assert_eq!(weighted_median(&data, &weights), 2.5);
    }

    #[test]
    fn test_weighted_median_single_element() {
        let data = Array1::from(vec![42.0]);
        let weights = Array1::from(vec![1.0]);
        assert_eq!(weighted_median(&data, &weights), 42.0);
    }

    #[test]
    #[should_panic(expected = "The length of data and weights must be the same")]
    fn test_weighted_median_mismatched_lengths() {
        let data = Array1::from(vec![1.0, 2.0, 3.0]);
        let weights = Array1::from(vec![0.1, 0.2]);
        weighted_median(&data, &weights);
    }

    #[test]
    fn test_weighted_median_all_same_elements() {
        let data = Array1::from(vec![5.0, 5.0, 5.0, 5.0]);
        let weights = Array1::from(vec![0.1, 0.2, 0.3, 0.4]);
        assert_eq!(weighted_median(&data, &weights), 5.0);
    }

    #[test]
    #[should_panic(expected = "Weights must be non-negative")]
    fn test_weighted_median_negative_weights() {
        let data = Array1::from(vec![1.0, 2.0, 3.0, 4.0]);
        let weights = Array1::from(vec![0.2, -0.5, 0.5, 0.8]);
        assert_eq!(weighted_median(&data, &weights), 4.0);
    }

    #[test]
    fn test_weighted_median_unsorted_data() {
        let data = Array1::from(vec![3.0, 1.0, 4.0, 2.0]);
        let weights = Array1::from(vec![0.1, 0.3, 0.4, 0.2]);
        assert_eq!(weighted_median(&data, &weights), 2.5);
    }

    #[test]
    fn test_weighted_median_with_zero_weights() {
        let data = Array1::from(vec![1.0, 2.0, 3.0, 4.0]);
        let weights = Array1::from(vec![0.0, 0.0, 1.0, 0.0]);
        assert_eq!(weighted_median(&data, &weights), 3.0);
    }
}<|MERGE_RESOLUTION|>--- conflicted
+++ resolved
@@ -948,31 +948,6 @@
     }
 }
 
-<<<<<<< HEAD
-=======
-pub fn write_pmetrics_observations(data: &Data, file: &std::fs::File) -> Result<()> {
-    let mut writer = WriterBuilder::new().has_headers(true).from_writer(file);
-
-    writer.write_record(["id", "block", "time", "out", "outeq"])?;
-    for subject in data.get_subjects() {
-        for occasion in subject.occasions() {
-            for event in occasion.get_events(None, false) {
-                if let Event::Observation(event) = event {
-                    writer.write_record([
-                        subject.id(),
-                        &occasion.index().to_string(),
-                        &event.time().to_string(),
-                        &event.value().to_string(),
-                        &event.outeq().to_string(),
-                    ])?;
-                }
-            }
-        }
-    }
-    Ok(())
-}
-
->>>>>>> cfb67d1f
 #[cfg(test)]
 mod tests {
     use super::median;
