--- conflicted
+++ resolved
@@ -582,13 +582,8 @@
         &self.relative_path
     }
 }
-<<<<<<< HEAD
-//TODO: move this to pharmsol
-pub fn write_pmetrics_observations(data: &Data, file: &std::fs::File) {
-=======
 
 pub fn write_pmetrics_observations(data: &Data, file: &std::fs::File) -> Result<()> {
->>>>>>> d3f66ea3
     let mut writer = WriterBuilder::new().has_headers(true).from_writer(file);
 
     writer.write_record(&["id", "block", "time", "out", "outeq"])?;
