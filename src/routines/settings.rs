#![allow(dead_code)]

use anyhow::{bail, Result};
use config::Config as eConfig;
use pharmsol::prelude::data::ErrorType;
use serde::Deserialize;
use serde_derive::Serialize;
use serde_json;
use std::collections::HashMap;
use toml::Table;
<<<<<<< HEAD
=======

use super::output::OutputFile;
>>>>>>> 2641f0cd

/// Contains all settings for PMcore
#[derive(Debug, Deserialize, Clone, Serialize)]
#[serde(deny_unknown_fields, default)]
pub struct Settings {
    /// General configuration settings
    #[serde(default)]
    pub config: Config,
    /// Random parameters to be estimated
    #[serde(default)]
    pub random: Random,
    /// Parameters which are estimated, but fixed for the population
    #[serde(default)]
    pub fixed: Option<Fixed>,
    /// Parameters which are held constant
    #[serde(default)]
    pub constant: Option<Constant>,
    /// Defines the error model and polynomial to be used
    #[serde(default)]
    pub error: Error,
    /// Configuration for predictions
    ///
    /// This struct contains the interval at which to generate predictions, and the time after dose to generate predictions to
    #[serde(default)]
    pub predictions: Predictions,
    /// Configuration for logging
    #[serde(default)]
    pub log: Log,
    /// Configuration for (optional) prior
    #[serde(default)]
    pub prior: Prior,
    /// Configuration for the output files
    #[serde(default)]
    pub output: Output,
    /// Configuration for the convergence criteria
    #[serde(default)]
    pub convergence: Convergence,
    /// Advanced options, mostly hyperparameters, for the algorithm(s)
    #[serde(default)]
    pub advanced: Advanced,
}

impl Default for Settings {
    fn default() -> Self {
        Settings {
            config: Config::default(),
            random: Random::default(),
            fixed: None,
            constant: None,
            error: Error::default(),
            predictions: Predictions::default(),
            log: Log::default(),
            prior: Prior::default(),
            convergence: Convergence::default(),
            output: Output::default(),
            advanced: Advanced::default(),
        }
    }
}

impl Settings {
    /// Validate the settings
    pub fn validate(&self) -> Result<()> {
        self.random.validate()?;
        self.error.validate()?;
        self.predictions.validate()?;
        Ok(())
    }

    pub fn new() -> Self {
        Settings::default()
    }
}

/// General configuration settings
#[derive(Debug, Deserialize, Clone, Serialize)]
#[serde(deny_unknown_fields, default)]
pub struct Config {
    /// Maximum number of cycles to run
    #[serde(default)]
    pub cycles: usize,
    /// Denotes the algorithm to use
    pub algorithm: String,
    #[serde(default)]
    pub tui: bool,
    /// If true (default), cache predicted values
    #[serde(default)]
    pub cache: bool,
    /// Vector of IDs to include
    #[serde(default)]
    pub include: Option<Vec<String>>,
    /// Vector of IDs to exclude
    #[serde(default)]
    pub exclude: Option<Vec<String>>,
}

impl Default for Config {
    fn default() -> Self {
        Config {
            cycles: 100,
            algorithm: "npag".to_string(),
            tui: false,
            cache: false,
            include: None,
            exclude: None,
        }
    }
}

/// Random parameters to be estimated
///
/// This struct contains the random parameters to be estimated. The parameters are specified as a hashmap, where the key is the name of the parameter, and the value is a tuple containing the upper and lower bounds of the parameter.
///
/// # Example
///
/// ```toml
/// [random]
/// alpha = [0.0, 1.0]
/// beta = [0.0, 1.0]
/// ```
#[derive(Debug, Deserialize, Clone, Serialize)]
#[serde(default)]
pub struct Random {
    #[serde(flatten)]
    pub parameters: Table,
}

impl Default for Random {
    fn default() -> Self {
        Random {
            parameters: Table::new(),
        }
    }
}

impl Random {
    /// Get the upper and lower bounds of a random parameter from its key
    pub fn get(&self, key: &str) -> Option<(f64, f64)> {
        self.parameters
            .get(key)
            .and_then(|v| v.as_array())
            .map(|v| {
                let lower = v[0].as_float().unwrap();
                let upper = v[1].as_float().unwrap();
                (lower, upper)
            })
    }

    /// Returns a vector of the names of the random parameters
    pub fn names(&self) -> Vec<String> {
        self.parameters.keys().cloned().collect()
    }

    /// Returns a vector of the upper and lower bounds of the random parameters
    pub fn ranges(&self) -> Vec<(f64, f64)> {
        self.parameters
            .values()
            .map(|v| {
                let lower = v.as_array().unwrap()[0].as_float().unwrap();
                let upper = v.as_array().unwrap()[1].as_float().unwrap();
                (lower, upper)
            })
            .collect()
    }

    /// Validate the boundaries of the random parameters
    pub fn validate(&self) -> Result<()> {
        for (key, range) in &self.parameters {
            let range = range.as_array().unwrap();
            let lower = range[0].as_float().unwrap();
            let upper = range[1].as_float().unwrap();
            if lower >= upper {
                bail!(format!(
                    "In key '{}', lower bound ({}) is not less than upper bound ({})",
                    key, lower, upper
                ));
            }
        }
        Ok(())
    }
}

/// Parameters which are estimated, but fixed for the population
#[derive(Debug, Deserialize, Clone, Serialize)]
pub struct Fixed {
    #[serde(flatten)]
    pub parameters: HashMap<String, f64>,
}

impl Default for Fixed {
    fn default() -> Self {
        Fixed {
            parameters: HashMap::new(),
        }
    }
}

/// Parameters which are held constant
#[derive(Debug, Deserialize, Clone, Serialize)]
pub struct Constant {
    #[serde(flatten)]
    pub parameters: HashMap<String, f64>,
}

impl Default for Constant {
    fn default() -> Self {
        Constant {
            parameters: HashMap::new(),
        }
    }
}

/// Defines the error model and polynomial to be used
#[derive(Debug, Deserialize, Clone, Serialize)]
#[serde(deny_unknown_fields, default)]
pub struct Error {
    /// The initial value of `gamma` or `lambda`
    pub value: f64,
    /// The error class, either `additive` or `proportional`
    pub class: String,
    /// The assay error polynomial
    pub poly: (f64, f64, f64, f64),
}

impl Default for Error {
    fn default() -> Self {
        Error {
            value: 0.0,
            class: "additive".to_string(),
            poly: (0.0, 0.1, 0.0, 0.0),
        }
    }
}

impl Error {
    pub fn validate(&self) -> Result<()> {
        if self.value < 0.0 {
            bail!(format!(
                "Error value must be non-negative, got {}",
                self.value
            ));
        }
        Ok(())
    }

    pub fn error_type(&self) -> ErrorType {
        match self.class.to_lowercase().as_str() {
            "additive" | "l" | "lambda"  => ErrorType::Add,
            "proportional" | "g" | "gamma"  => ErrorType::Prop,
            _ => panic!("Error class '{}' not supported. Possible classes are 'gamma' (proportional) or 'lambda' (additive)", self.class),
        }
    }
}

/// This struct contains advanced options and hyperparameters
#[derive(Debug, Deserialize, Clone, Serialize)]
#[serde(deny_unknown_fields, default)]
pub struct Advanced {
    /// The minimum distance required between a candiate point and the existing grid (THETA_D)
    ///
    /// This is general for all non-parametric algorithms
    #[serde(default)]
    pub min_distance: f64,
    /// Maximum number of steps in Nelder-Mead optimization
    /// This is used in the [NPOD](crate::algorithms::npod) algorithm, specifically in the [D-optimizer](crate::routines::optimization::d_optimizer)
    #[serde(default)]
    pub nm_steps: usize,
    /// Tolerance (in standard deviations) for the Nelder-Mead optimization
    ///
    /// This is used in the [NPOD](crate::algorithms::npod) algorithm, specifically in the [D-optimizer](crate::routines::optimization::d_optimizer)
    #[serde(default)]
    pub tolerance: f64,
}

impl Default for Advanced {
    fn default() -> Self {
        Advanced {
            min_distance: 0.12,
            nm_steps: 100,
            tolerance: 1e-6,
        }
    }
}

#[derive(Debug, Deserialize, Clone, Serialize)]
#[serde(deny_unknown_fields, default)]
/// This struct contains the convergence criteria for the algorithm
pub struct Convergence {
    /// The objective function convergence criterion for the algorithm
    ///
    /// The objective function is the negative log likelihood
    /// Previously referred to as THETA_G
    #[serde(default)]
    pub likelihood: f64,
    /// The PYL convergence criterion for the algorithm
    ///
    /// P(Y|L) represents the probability of the observation given its weighted support
    /// Previously referred to as THETA_F
    #[serde(default)]
    pub pyl: f64,
    /// Precision convergence criterion for the algorithm
    ///
    /// The precision variable, sometimes referred to as `eps`, is the distance from existing points in the grid to the candidate point. A candidate point is suggested at a distance of `eps` times the range of the parameter.
    /// For example, if the parameter `alpha` has a range of `[0.0, 1.0]`, and `eps` is `0.1`, then the candidate point will be at a distance of `0.1 * (1.0 - 0.0) = 0.1` from the existing grid point(s).
    /// Previously referred to as THETA_E
    pub eps: f64,
}

impl Default for Convergence {
    fn default() -> Self {
        Convergence {
            likelihood: 1e-4,
            pyl: 1e-2,
            eps: 1e-2,
        }
    }
}

#[derive(Debug, Deserialize, Clone, Serialize)]
#[serde(deny_unknown_fields, default)]
pub struct Predictions {
    /// The interval for which predictions are generated
    #[serde(default)]
    pub idelta: f64,
    /// The time after the last dose for which predictions are generated
    ///
    /// Predictions will always be generated until the last event (observation or dose) in the data.
    /// This setting is used to generate predictions beyond the last event if the `tad` if sufficiently large.
    /// This can be useful for generating predictions for a subject who only received a dose, but has no observations.
    #[serde(default)]
    pub tad: f64,
}

impl Default for Predictions {
    fn default() -> Self {
        Predictions {
            idelta: 0.12,
            tad: 0.0,
        }
    }
}

impl Predictions {
    /// Validate the prediction settings
    pub fn validate(&self) -> Result<()> {
        if self.idelta < 0.0 {
            bail!("The interval for predictions must be non-negative");
        }
        if self.tad < 0.0 {
            bail!("The time after dose for predictions must be non-negative");
        }
        Ok(())
    }
}

#[derive(Debug, Deserialize, Clone, Serialize)]
#[serde(deny_unknown_fields, default)]
pub struct Log {
    /// The maximum log level to display
    ///
    /// The log level is defined as a string, and can be one of the following:
    /// - `trace`
    /// - `debug`
    /// - `info`
    /// - `warn`
    /// - `error`
    pub level: String,
    /// The file to write the log to
    pub file: String,
    /// Whether to write the log to file
    pub write: bool,
}

impl Default for Log {
    fn default() -> Self {
        Log {
            level: String::from("info"),
            file: String::from("log.txt"),
            write: true,
        }
    }
}

/// Configuration for the prior
#[derive(Debug, Deserialize, Clone, Serialize)]
#[serde(deny_unknown_fields, default)]
pub struct Prior {
    /// The sampler to use for the prior if not supplied
    pub sampler: String,
    /// The number of points to generate for the prior
    pub points: usize,
    /// The seed for the random number generator
    pub seed: usize,
    /// Optionally, the path to a file containing the prior in a CSV-format
    ///
    /// The file should contain the prior in a CSV format, with the first row containing the parameter names, and the subsequent rows containing the values for each parameter.
    /// The `prob` column is optional, and will if present be ignored
    pub file: Option<String>,
}

impl Default for Prior {
    fn default() -> Self {
        Prior {
            sampler: String::from("sobol"),
            points: 2048,
            seed: 22,
            file: None,
        }
    }
}

/// Configuration for the output files
#[derive(Debug, Deserialize, Clone, Serialize)]
#[serde(deny_unknown_fields, default)]
pub struct Output {
    /// Whether to write the output files
    #[serde(default)]
    pub write: bool,
    /// The (relative) path to write the output files to
    #[serde(default)]
    pub path: String,
}

impl Default for Output {
    fn default() -> Self {
        Output {
            write: true,
            path: String::from("outputs/"),
        }
    }
}

impl Output {
    /// Parses the output folder location
    ////
    /// If a `#` symbol is found, it will automatically increment the number by one.
    pub fn parse_output_folder(&mut self) -> Result<()> {
        if self.path.is_empty() || self.path == "" {
            // Set a default path if none is provided
            self.path = Output::default().path;
        }

        let folder = &self.path;

        // Check for the `#` symbol to replace with an incremented number
        let count = folder.matches('#').count();
        match count {
            0 => Ok(()),
            1 => {
                let mut folder = folder.clone();
                let mut num = 1;
                while std::path::Path::new(&folder.replace("#", &num.to_string())).exists() {
                    num += 1;
                }
                folder = folder.replace("#", &num.to_string());
                self.path = folder;
                Ok(())
            }
            _ => {
                bail!("Only one `#` symbol is allowed in the setting folder path. Rename the `output_folder` setting in the configuration file and re-run the program.")
            }
        }
    }
}

/// Parses the settings from a TOML configuration file
///
/// This function parses the settings from a TOML configuration file. The settings are validated, and a copy of the settings is written to file.
///
/// Entries in the TOML file may be overridden by environment variables. The environment variables must be prefixed with `PMCORE__`, and the TOML entry must be in uppercase. For example, the TUI may be disabled by setting the environment variable `PMCORE__CONFIG__TUI=false` Note that a double underscore, `__`, is used as the separator, as some settings may contain a single underscore, such as `PMCORE__CONFIG__LOG_LEVEL`.
pub fn read_settings(path: String) -> Result<Settings, anyhow::Error> {
    let settings_path = path;

    let parsed = eConfig::builder()
        .add_source(config::File::with_name(&settings_path).format(config::FileFormat::Toml))
        .add_source(config::Environment::with_prefix("PMCORE").separator("__"))
        .build()?;

    // Deserialize settings to the Settings struct
    let mut settings: Settings = parsed.try_deserialize()?;

    // Validate entries
    settings.validate()?;

    // Parse the output folder
    settings.output.parse_output_folder()?;

    // Write a copy of the settings to file if output is enabled
    if settings.output.write {
        if let Err(error) = write_settings_to_file(&settings) {
            bail!("Could not write settings to file: {}", error);
        }
    }

    Ok(settings) // Return the settings wrapped in Ok
}

/// Writes a copy of the parsed settings to file
///
/// This function writes a copy of the parsed settings to file.
/// The file is written to output folder specified in the [settings](crate::routines::settings::Settings::paths), and is named `settings.json`.
pub fn write_settings_to_file(settings: &Settings) -> Result<()> {
    let serialized = serde_json::to_string_pretty(settings)
        .map_err(|e| std::io::Error::new(std::io::ErrorKind::Other, e))?;

    let outputfile = OutputFile::new(settings.output.path.as_str(), "settings.json")?;
    let mut file = outputfile.file;
    std::io::Write::write_all(&mut file, serialized.as_bytes())?;
    Ok(())
}<|MERGE_RESOLUTION|>--- conflicted
+++ resolved
@@ -8,11 +8,7 @@
 use serde_json;
 use std::collections::HashMap;
 use toml::Table;
-<<<<<<< HEAD
-=======
-
 use super::output::OutputFile;
->>>>>>> 2641f0cd
 
 /// Contains all settings for PMcore
 #[derive(Debug, Deserialize, Clone, Serialize)]
