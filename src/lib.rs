--- conflicted
+++ resolved
@@ -157,9 +157,7 @@
 
     let settings_tui = settings.clone();
 
-    let npag_result: NPResult;
-
-<<<<<<< HEAD
+
     let algorithm_config = &settings.parsed.config.engine;
 
     let alg_type: algorithms::Type = match algorithm_config.as_str() {
@@ -171,9 +169,18 @@
         }
     };
 
+    // TODO: Move to init
+    // Remove stop file if exists
+    if std::path::Path::new("stop").exists() {
+        match std::fs::remove_file("stop") {
+            Ok(_) => log::info!("Removed previous stop file"),
+            Err(err) => panic!("Unable to remove previous stop file: {}", err),
+        }
+    }
+
     let mut algorithm = initialize_algorithm(
         alg_type,
-        engine,
+        engine.clone(),
         ranges,
         theta,
         scenarios.clone(),
@@ -182,87 +189,19 @@
         settings.clone(),
     );
 
-    npag_result = npcore_run(engine, ranges, theta, &scenarios, c, tx, &settings, algorithm);
-=======
-    if settings.parsed.config.tui {
-        let ui_handle = spawn(move || {
-            start_ui(rx, settings_tui).expect("Failed to start UI");
-        });
-
-        npag_result = run_npag(engine, ranges, theta, scenarios, c, tx, settings);
-        log::info!("Total time: {:.2?}", now.elapsed());
-        ui_handle.join().expect("UI thread panicked");
-    } else {
-        npag_result = run_npag(engine, ranges, theta, scenarios, c, tx, settings);
-        log::info!("Total time: {:.2?}", now.elapsed());
-    }
->>>>>>> 1e5934d5
-
-    Ok(npag_result)
-}
-
-fn npcore_run<S>(
-    sim_eng: Engine<S>,
-    ranges: Vec<(f64, f64)>,
-    theta: Array2<f64>,
-    scenarios: Vec<Scenario>,
-    c: (f64, f64, f64, f64),
-    tx: UnboundedSender<NPCycle>,
-<<<<<<< HEAD
-    settings: &Data,
-    algorithm: algorithms::Algorithm<S>,
-=======
-    settings: Data,
->>>>>>> 1e5934d5
-) -> NPResult
-where
-    S: Predict + std::marker::Sync + std::marker::Send + 'static + Clone,
-{
-    // Remove stop file if exists
-    if std::path::Path::new("stop").exists() {
-        match std::fs::remove_file("stop") {
-            Ok(_) => log::info!("Removed previous stop file"),
-            Err(err) => panic!("Unable to remove previous stop file: {}", err),
-        }
-    }
-
-<<<<<<< HEAD
-=======
-    // let algorithm = NPAG::<S>::initialize(
-    //     sim_eng,
-    //     ranges,
-    //     theta,
-    //     scenarios.to_owned(),
-    //     c,
-    //     tx,
-    //     settings.clone(),
-    // );
-    let mut algorithm = Box::new(initialize_algorithm(
-        algorithms::Type::NPAG,
-        sim_eng.clone(),
-        ranges,
-        theta,
-        scenarios,
-        c,
-        tx,
-        settings.clone(),
-    ));
     let result = algorithm.fit();
->>>>>>> 1e5934d5
-
-    let (sim_eng, result) = algorithm.fit();
 
     if let Some(output) = &settings.parsed.config.pmetrics_outputs {
         if *output {
             result.write_theta();
             result.write_posterior();
             result.write_obs();
-            result.write_pred(&sim_eng);
+            result.write_pred(&engine);
             result.write_meta();
         }
     }
 
-    result
+    Ok(result)
 }
 
 //TODO: move elsewhere
