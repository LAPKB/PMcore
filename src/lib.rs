//! PMcore is a framework for developing and running non-parametric algorithms for population pharmacokinetic modelling
//!
//! The framework is designed to be modular and flexible, allowing for easy integration of new algorithms and methods. It is heavily designed around the specifications for Pmetrics, a package for R, and is designed to be used in conjunction with it. However, as a general rust library, it can be used for a wide variety of applications, not limited to pharmacometrics.
//!
//! # Configuration
//!
//! PMcore is configured using [routines::settings::Settings], which specifies the settings for the program.
//!
//! # Data format
//!
//! PMcore is heavily linked to [pharmsol], which provides the data structures and routines for handling pharmacokinetic data. The data is stored in a [pharmsol::Data] structure, and can either be read from a CSV file, using [pharmsol::data::parse_pmetrics::read_pmetrics], or created dynamically using the [pharmsol::data::builder::SubjectBuilder].
//!

/// Provides the various algorithms used within the framework
// pub mod algorithms;
pub mod algorithms;

/// Routines
pub mod routines;

// Structures
pub mod structs;

// MMopt
pub mod mmopt;

// Re-export commonly used items
pub use anyhow::Result;
pub use std::collections::HashMap;

/// A collection of commonly used items to simplify imports.
pub mod prelude {
    pub use super::HashMap;
    pub use super::Result;
    pub use crate::algorithms;
    pub use crate::algorithms::dispatch_algorithm;
    pub use crate::algorithms::Algorithm;
    pub use crate::routines;
    pub use crate::routines::logger;

    pub use pharmsol;

    pub use crate::routines::initialization::Prior;

    pub use crate::routines::settings::*;
    pub use crate::structs::*;

<<<<<<< HEAD
    pub use crate::mmopt::*;

    //Alma re-exports
=======
>>>>>>> c87d875e
    pub mod simulator {
        pub use pharmsol::prelude::simulator::*;
    }
    pub mod data {
        pub use pharmsol::prelude::data::*;
    }
    pub mod models {
        pub use pharmsol::prelude::models::*;
    }

    //traits
    pub use pharmsol::data::*;
    pub use pharmsol::equation::Equation;
    pub use pharmsol::equation::EquationTypes;
    pub use pharmsol::equation::Predictions;
    pub use pharmsol::equation::*;
    pub use pharmsol::prelude::*;
    pub use pharmsol::simulator::*;
    pub use pharmsol::ODE;
    pub use pharmsol::SDE;

    //macros
    pub use pharmsol::fa;
    pub use pharmsol::fetch_cov;
    pub use pharmsol::fetch_params;
    pub use pharmsol::lag;
}<|MERGE_RESOLUTION|>--- conflicted
+++ resolved
@@ -45,12 +45,9 @@
     pub use crate::routines::settings::*;
     pub use crate::structs::*;
 
-<<<<<<< HEAD
+
     pub use crate::mmopt::*;
 
-    //Alma re-exports
-=======
->>>>>>> c87d875e
     pub mod simulator {
         pub use pharmsol::prelude::simulator::*;
     }
