//! # BestDose Algorithm
//!
//! Bayesian dose optimization algorithm that finds optimal dosing regimens to achieve
//! target drug concentrations or cumulative AUC (Area Under the Curve) values.
//!
//! The BestDose algorithm combines Bayesian posterior estimation with dual optimization
//! to balance patient-specific adaptation and population-level robustness.
//!
//! # Quick Start
//!
//! ```rust,no_run,ignore
//! use pmcore::bestdose::{BestDoseProblem, Target, DoseRange};
//!
//! # fn example(population_theta: pmcore::structs::theta::Theta,
//! #            population_weights: pmcore::structs::weights::Weights,
//! #            past_data: pharmsol::prelude::Subject,
//! #            target: pharmsol::prelude::Subject,
//! #            eq: pharmsol::prelude::ODE,
//! #            error_models: pharmsol::prelude::ErrorModels,
//! #            settings: pmcore::routines::settings::Settings)
//! #            -> anyhow::Result<()> {
//! // Create optimization problem
//! let problem = BestDoseProblem::new(
//!     &population_theta,                    // Population support points from NPAG
//!     &population_weights,                  // Population probabilities
//!     Some(past_data),                 // Patient history (None = use prior)
//!     target,                          // Future template with targets
//!     eq,                              // PK/PD model
//!     error_models,                    // Error specifications
//!     DoseRange::new(0.0, 1000.0),     // Dose constraints (0-1000 mg)
//!     0.5,                             // bias_weight: 0=personalized, 1=population
//!     settings,                        // NPAG settings
//!     500,                             // NPAGFULL refinement cycles
//!     Target::Concentration,           // Target type
//! )?;
//!
//! // Run optimization
//! let result = problem.optimize()?;
//!
//! // Extract results
//! println!("Optimal dose: {:?} mg", result.dose);
//! println!("Final cost: {}", result.objf);
//! println!("Method: {}", result.optimization_method);  // "posterior" or "uniform"
//! # Ok(())
//! # }
//! ```
//!
//! # Algorithm Overview (Three Stages)
//!
//! ```text
//! ┌─────────────────────────────────────────────────────────────────┐
//! │ STAGE 1: Posterior Density Calculation                         │
//! │                                                                 │
//! │  Prior (N points)                                              │
//! │      ↓                                                         │
//! │  Step 1.1: NPAGFULL11 - Bayesian Filtering                    │
//! │      Calculate P(data|θᵢ) for each support point              │
//! │      Apply Bayes rule: P(θᵢ|data) ∝ P(data|θᵢ) × P(θᵢ)       │
//! │      Filter: Keep points where P(θᵢ|data) > 1e-100 × max      │
//! │      ↓                                                         │
//! │  Filtered Posterior (M points, typically 5-50)                │
//! │      ↓                                                         │
//! │  Step 1.2: NPAGFULL - Local Refinement                        │
//! │      For each filtered point:                                 │
//! │          Run full NPAG optimization                           │
//! │          Find refined "daughter" point                        │
//! │      ↓                                                         │
//! │  Refined Posterior (M points with NPAGFULL11 weights)         │
//! └─────────────────────────────────────────────────────────────────┘
//!
//! ┌─────────────────────────────────────────────────────────────────┐
//! │ STAGE 2: Dual Optimization                                     │
//! │                                                                 │
//! │  Optimization 1: Posterior Weights (Patient-Specific)          │
//! │      Minimize Cost = (1-λ)×Variance + λ×Bias²                 │
//! │      Using NPAGFULL11 posterior weights                        │
//! │      ↓                                                         │
//! │  Result 1: (doses₁, cost₁)                                     │
//! │                                                                 │
//! │  Optimization 2: Uniform Weights (Population)                  │
//! │      Minimize Cost = (1-λ)×Variance + λ×Bias²                 │
//! │      Using uniform weights (1/M for all points)                │
//! │      ↓                                                         │
//! │  Result 2: (doses₂, cost₂)                                     │
//! │                                                                 │
//! │  Select Best: min(cost₁, cost₂)                                │
//! └─────────────────────────────────────────────────────────────────┘
//!
//! ┌─────────────────────────────────────────────────────────────────┐
//! │ STAGE 3: Final Predictions                                     │
//! │                                                                 │
//! │  Calculate predictions with optimal doses                       │
//! │  For AUC targets: Use dense time grid + trapezoidal rule      │
//! │    - AUCFromZero: Cumulative from time 0                       │
//! │    - AUCFromLastDose: Interval from last dose                  │
//! │  Return: Optimal doses, cost, predictions, method used         │
//! └─────────────────────────────────────────────────────────────────┘
//! ```
//!
//! # Mathematical Foundation
//!
//! ## Bayesian Posterior
//!
//! The posterior density is calculated via Bayes' rule:
//!
//! ```text
//! P(θ | data) = P(data | θ) × P(θ) / P(data)
//! ```
//!
//! Where:
//! - `P(θ | data)`: Posterior (patient-specific parameters)
//! - `P(data | θ)`: Likelihood (from error model)
//! - `P(θ)`: Prior (from population)
//! - `P(data)`: Normalizing constant
//!
//! ## Cost Function
//!
//! The optimization minimizes a hybrid cost function:
//!
//! ```text
//! Cost = (1-λ) × Variance + λ × Bias²
//! ```
//!
//! **Variance Term** (Patient-Specific Performance):
//! ```text
//! Variance = Σᵢ P(θᵢ|data) × Σⱼ (target[j] - pred[i,j])²
//! ```
//! Expected squared error using posterior weights.
//!
//! **Bias Term** (Population-Level Performance):
//! ```text
//! Bias² = Σⱼ (target[j] - E[pred[j]])²
//! where E[pred[j]] = Σᵢ P(θᵢ) × pred[i,j]
//! ```
//! Squared deviation from population mean prediction using prior weights.
//!
//! **Bias Weight Parameter (λ)**:
//! - `λ = 0.0`: Fully personalized (minimize variance only)
//! - `λ = 0.5`: Balanced hybrid approach
//! - `λ = 1.0`: Population-based (minimize bias from population)
//!
//! # Examples
//!
//! ## Single Dose Optimization
//!
//! ```rust,no_run,ignore
//! use pmcore::bestdose::{BestDoseProblem, Target, DoseRange};
//! use pharmsol::prelude::Subject;
//!
//! # fn example(population_theta: pmcore::structs::theta::Theta,
//! #            population_weights: pmcore::structs::weights::Weights,
//! #            past: pharmsol::prelude::Subject,
//! #            eq: pharmsol::prelude::ODE,
//! #            error_models: pharmsol::prelude::ErrorModels,
//! #            settings: pmcore::routines::settings::Settings)
//! #            -> anyhow::Result<()> {
//! // Define target: 5 mg/L at 24 hours
//! let target = Subject::builder("patient_001")
//!     .bolus(0.0, 100.0, 0)           // Initial dose (will be optimized)
//!     .observation(24.0, 5.0, 0)      // Target: 5 mg/L at 24h
//!     .build();
//!
//! let problem = BestDoseProblem::new(
//!     &population_theta, &population_weights, Some(past), target, eq, error_models,
//!     DoseRange::new(10.0, 500.0),    // 10-500 mg allowed
//!     0.3,                             // Slight population emphasis
//!     settings, 500, Target::Concentration,
//! )?;
//!
//! let result = problem.optimize()?;
//! println!("Optimal dose: {} mg", result.dose[0]);
//! # Ok(())
//! # }
//! ```
//!
//! ## Multiple Doses with AUC Target
//!
//! ```rust,no_run,ignore
//! use pmcore::bestdose::{BestDoseProblem, Target, DoseRange};
//! use pharmsol::prelude::Subject;
//!
//! # fn example(population_theta: pmcore::structs::theta::Theta,
//! #            population_weights: pmcore::structs::weights::Weights,
//! #            past: pharmsol::prelude::Subject,
//! #            eq: pharmsol::prelude::ODE,
//! #            error_models: pharmsol::prelude::ErrorModels,
//! #            settings: pmcore::routines::settings::Settings)
//! #            -> anyhow::Result<()> {
//! // Target: Achieve AUC₂₄ = 400 mg·h/L
//! let target = Subject::builder("patient_002")
//!     .bolus(0.0, 100.0, 0)           // Dose 1 (optimized)
//!     .bolus(12.0, 100.0, 0)          // Dose 2 (optimized)
//!     .observation(24.0, 400.0, 0)    // Target: AUC₂₄ = 400
//!     .build();
//!
//! let problem = BestDoseProblem::new(
<<<<<<< HEAD
//!     &population_theta, &population_weights, Some(past), target, eq, error_models,
=======
//!     &prior_theta, &prior_weights, Some(past), target, None, eq, error_models,
>>>>>>> cec7f5b5
//!     DoseRange::new(50.0, 300.0),
//!     0.0,                             // Full personalization
//!     settings, Target::AUCFromZero,   // Cumulative AUC target!
//! )?;
//!
//! let result = problem.optimize()?;
//! println!("Dose 1: {} mg at t=0", result.dose[0]);
//! println!("Dose 2: {} mg at t=12", result.dose[1]);
//! if let Some(auc) = result.auc_predictions {
//!     println!("Predicted AUC₂₄: {} mg·h/L", auc[0].1);
//! }
//! # Ok(())
//! # }
//! ```
//!
//! ## Population-Only Optimization
//!
//! ```rust,no_run,ignore
//! # use pmcore::bestdose::{BestDoseProblem, Target, DoseRange};
//! # fn example(population_theta: pmcore::structs::theta::Theta,
//! #            population_weights: pmcore::structs::weights::Weights,
//! #            target: pharmsol::prelude::Subject,
//! #            eq: pharmsol::prelude::ODE,
//! #            error_models: pharmsol::prelude::ErrorModels,
//! #            settings: pmcore::routines::settings::Settings)
//! #            -> anyhow::Result<()> {
//! // No patient history - use population prior directly
//! let problem = BestDoseProblem::new(
//!     &population_theta, &population_weights,
//!     None,                            // No past data
//!     target, eq, error_models,
//!     DoseRange::new(0.0, 1000.0),
//!     1.0,                             // Full population weighting
//!     settings,
//!     0,                               // Skip refinement
//!     Target::Concentration,
//! )?;
//!
//! let result = problem.optimize()?;
//! // Returns population-typical dose
//! # Ok(())
//! # }
//! ```
//!
//! # Configuration
//!
//! ## Key Parameters
//!
//! - **`bias_weight` (λ)**: Controls personalization level
//!   - `0.0`: Minimize patient-specific variance (full personalization)
//!   - `1.0`: Minimize deviation from population (robustness)
//!   
//! - **`max_cycles`**: NPAGFULL refinement iterations
//!   - `0`: Skip refinement (use filtered points directly)
//!   - `100-500`: Typical range for refinement
//!   
//! - **`doserange`**: Dose constraints
//!   - Set clinically appropriate bounds for your drug
//!   
//! - **`target_type`**: Optimization target
//!   - `Target::Concentration`: Direct concentration targets
//!   - `Target::AUCFromZero`: Cumulative AUC from time 0
//!   - `Target::AUCFromLastDose`: Interval AUC from last dose
//!
//! ## Performance Tuning
//!
//! For faster optimization:
//! ```rust,no_run,ignore
//! # use pmcore::bestdose::{BestDoseProblem, Target, DoseRange};
//! # fn example(population_theta: pmcore::structs::theta::Theta,
//! #            population_weights: pmcore::structs::weights::Weights,
//! #            target: pharmsol::prelude::Subject,
//! #            eq: pharmsol::ODE,
//! #            error_models: pharmsol::prelude::ErrorModels,
//! #            mut settings: pmcore::routines::settings::Settings)
//! #            -> anyhow::Result<()> {
//! // Reduce refinement cycles
//! let problem = BestDoseProblem::new(
//!     &population_theta, &population_weights, None, target, eq, error_models,
//!     DoseRange::new(0.0, 1000.0), 0.5,
//!     settings.clone(),
//!     100,                             // Faster: 100 instead of 500
//!     Target::Concentration,
//! )?;
//!
//! // For AUC: use coarser time grid
//! settings.predictions().idelta = 30.0;  // 30-minute intervals
//! # Ok(())
//! # }
//! ```
//!
//! # See Also
//!
//! - [`BestDoseProblem`]: Main entry point for optimization
//! - [`BestDoseResult`]: Output structure with optimal doses
//! - [`Target`]: Enum for concentration vs AUC targets
//! - [`DoseRange`]: Dose constraint specification

pub mod cost;
mod optimization;
mod posterior;
pub mod predictions;
mod types;

// Re-export public API
pub use types::{BestDoseProblem, BestDoseResult, DoseRange, Target};

/// Helper function to concatenate past and future subjects (Option 3: Fortran MAKETMP approach)
///
/// This mimics Fortran's MAKETMP subroutine logic:
/// 1. Takes doses (only doses, not observations) from past subject
/// 2. Offsets all future subject event times by `time_offset`
/// 3. Combines into single continuous subject
///
/// # Arguments
///
/// * `past` - Subject with past history (only doses will be used)
/// * `future` - Subject template for future (all events: doses + observations)
/// * `time_offset` - Time offset to apply to all future events
///
/// # Returns
///
/// Combined subject with:
/// - Past doses at original times [0, time_offset)
/// - Future doses + observations at offset times [time_offset, ∞)
///
/// # Example
///
/// ```rust,ignore
/// // Past: dose at t=0, observation at t=6 (patient has been on therapy 6 hours)
/// let past = Subject::builder("patient")
///     .bolus(0.0, 500.0, 0)
///     .observation(6.0, 15.0, 0)  // 15 mg/L at 6 hours
///     .build();
///
/// // Future: dose at t=0 (relative), target at t=24 (relative)
/// let future = Subject::builder("patient")
///     .bolus(0.0, 100.0, 0)  // Dose to optimize, will be at t=6 absolute
///     .observation(24.0, 10.0, 0)  // Target at t=30 absolute
///     .build();
///
/// // Concatenate with time_offset = 6.0
/// let combined = concatenate_past_and_future(&past, &future, 6.0);
/// // Result: dose at t=0 (fixed, 500mg), dose at t=6 (optimizable, 100mg initial),
/// //         observation target at t=30 (10 mg/L)
/// ```
fn concatenate_past_and_future(
    past: &pharmsol::prelude::Subject,
    future: &pharmsol::prelude::Subject,
    time_offset: f64,
) -> pharmsol::prelude::Subject {
    use pharmsol::prelude::*;

    let mut builder = Subject::builder(past.id());

    // Add past doses only (skip observations from past)
    for occasion in past.occasions() {
        for event in occasion.events() {
            match event {
                Event::Bolus(bolus) => {
                    builder = builder.bolus(bolus.time(), bolus.amount(), bolus.input());
                }
                Event::Infusion(inf) => {
                    builder =
                        builder.infusion(inf.time(), inf.amount(), inf.input(), inf.duration());
                }
                Event::Observation(_) => {
                    // Skip observations from past (they were already used for posterior)
                }
            }
        }
    }

    // Add future events with time offset
    for occasion in future.occasions() {
        for event in occasion.events() {
            match event {
                Event::Bolus(bolus) => {
                    builder =
                        builder.bolus(bolus.time() + time_offset, bolus.amount(), bolus.input());
                }
                Event::Infusion(inf) => {
                    builder = builder.infusion(
                        inf.time() + time_offset,
                        inf.amount(),
                        inf.input(),
                        inf.duration(),
                    );
                }
                Event::Observation(obs) => {
                    builder = match obs.value() {
                        Some(val) => {
                            builder.observation(obs.time() + time_offset, val, obs.outeq())
                        }
                        None => builder,
                    };
                }
            }
        }
    }

    builder.build()
}

/// Calculate which doses are optimizable based on dose amounts
///
/// Returns a boolean mask where:
/// - `true` = dose amount is 0 (placeholder, optimizable)
/// - `false` = dose amount > 0 (fixed past dose)
///
/// This allows users to specify a combined subject with:
/// - Non-zero doses for past doses (e.g., 500 mg at t=0) - these are fixed
/// - Zero doses as placeholders for future doses (e.g., 0 mg at t=6) - these are optimized
///
/// # Arguments
///
/// * `subject` - The subject with both fixed and placeholder doses
///
/// # Returns
///
/// Vector of booleans, one per dose in the subject
///
/// # Example
///
/// ```rust,ignore
/// let subject = Subject::builder("patient")
///     .bolus(0.0, 500.0, 0)    // Past dose (fixed) - mask[0] = false
///     .bolus(6.0, 0.0, 0)      // Future dose (optimize) - mask[1] = true
///     .observation(30.0, 10.0, 0)
///     .build();
/// let mask = calculate_dose_optimization_mask(&subject);
/// assert_eq!(mask, vec![false, true]);
/// ```
fn calculate_dose_optimization_mask(subject: &pharmsol::prelude::Subject) -> Vec<bool> {
    use pharmsol::prelude::*;

    let mut mask = Vec::new();

    for occasion in subject.occasions() {
        for event in occasion.events() {
            match event {
                Event::Bolus(bolus) => {
                    // Dose is optimizable if amount is 0 (placeholder)
                    mask.push(bolus.amount() == 0.0);
                }
                Event::Infusion(infusion) => {
                    // Infusion is optimizable if amount is 0 (placeholder)
                    mask.push(infusion.amount() == 0.0);
                }
                Event::Observation(_) => {
                    // Observations don't go in the mask
                }
            }
        }
    }

    mask
}

use anyhow::Result;
use pharmsol::prelude::*;
use pharmsol::ODE;

use crate::routines::settings::Settings;
use crate::structs::theta::Theta;
use crate::structs::weights::Weights;

// ═════════════════════════════════════════════════════════════════════════════
// Helper Functions for STAGE 1: Posterior Density Calculation
// ═════════════════════════════════════════════════════════════════════════════

/// Validate time_offset parameter for past/future separation mode
fn validate_time_offset(time_offset: f64, past_data: &Option<Subject>) -> Result<()> {
    if let Some(past_subject) = past_data {
        let max_past_time = past_subject
            .occasions()
            .iter()
            .flat_map(|occ| occ.events())
            .map(|event| match event {
                Event::Bolus(b) => b.time(),
                Event::Infusion(i) => i.time(),
                Event::Observation(o) => o.time(),
            })
            .fold(0.0_f64, |max, time| max.max(time));

        if time_offset < max_past_time {
            return Err(anyhow::anyhow!(
                "Invalid time_offset: {} is before the last past_data event at time {}. \
                time_offset must be >= the maximum time in past_data to avoid time travel!",
                time_offset,
                max_past_time
            ));
        }
    }
    Ok(())
}

/// Calculate posterior density (STAGE 1: Two-step process)
///
/// # Algorithm Flow (Matches Diagram)
///
/// ```text
/// Prior Density (N points)
///     ↓
/// Has past data with observations?
///     ↓ Yes              ↓ No
/// Step 1.1:          Use prior
/// NPAGFULL11         directly
/// (Bayesian Filter)
///     ↓
/// Filtered Posterior (M points)
///     ↓
/// Step 1.2:
/// NPAGFULL
/// (Refine each point)
///     ↓
/// Refined Posterior
/// (M points with NPAGFULL11 weights)
/// ```
///
/// # Returns
///
/// Tuple: (posterior_theta, posterior_weights, filtered_population_weights, past_subject)
fn calculate_posterior_density(
    population_theta: &Theta,
    population_weights: &Weights,
    past_data: Option<&Subject>,
    eq: &ODE,
    error_models: &ErrorModels,
    settings: &Settings,
) -> Result<(Theta, Weights, Weights, Subject)> {
    match past_data {
        None => {
            tracing::info!("  No past data → using prior directly");
            Ok((
                population_theta.clone(),
                population_weights.clone(),
                population_weights.clone(),
                Subject::builder("Empty").build(),
            ))
        }
        Some(past_subject) => {
            // Check if past data has observations
            let has_observations = !past_subject.occasions().is_empty()
                && past_subject.occasions().iter().any(|occ| {
                    occ.events()
                        .iter()
                        .any(|e| matches!(e, Event::Observation(_)))
                });

            if !has_observations {
                tracing::info!("  Past data has no observations → using prior directly");
                Ok((
                    population_theta.clone(),
                    population_weights.clone(),
                    population_weights.clone(),
                    past_subject.clone(),
                ))
            } else {
                // Two-step posterior calculation
                tracing::info!("  Past data with observations → calculating two-step posterior");
                tracing::info!("    Step 1.1: NPAGFULL11 (Bayesian filtering)");
                tracing::info!("    Step 1.2: NPAGFULL (local refinement)");

                let past_data_obj = Data::new(vec![past_subject.clone()]);

                let (posterior_theta, posterior_weights, filtered_population_weights) =
                    posterior::calculate_two_step_posterior(
                        population_theta,
                        population_weights,
                        &past_data_obj,
                        eq,
                        error_models,
                        settings,
                    )?;

                Ok((
                    posterior_theta,
                    posterior_weights,
                    filtered_population_weights,
                    past_subject.clone(),
                ))
            }
        }
    }
}

/// Prepare target subject by handling past/future concatenation if needed
///
/// # Returns
///
/// Tuple: (final_target, final_past_data)
fn prepare_target_subject(
    past_subject: Subject,
    target: Subject,
    time_offset: Option<f64>,
) -> Result<(Subject, Subject)> {
    match time_offset {
        None => {
            tracing::info!("  Mode: Standard (single subject)");
            Ok((target, past_subject))
        }
        Some(t) => {
            tracing::info!("  Mode: Past/Future separation (Fortran MAKETMP approach)");
            tracing::info!("  Current time boundary: {} hours", t);
            tracing::info!("  Concatenating past and future subjects...");

            let combined = concatenate_past_and_future(&past_subject, &target, t);

            // Log dose structure
            let mask = calculate_dose_optimization_mask(&combined);
            let num_fixed = mask.iter().filter(|&&x| !x).count();
            let num_optimizable = mask.iter().filter(|&&x| x).count();
            tracing::info!("    Fixed doses (from past): {}", num_fixed);
            tracing::info!("    Optimizable doses (from future): {}", num_optimizable);

            Ok((combined, past_subject))
        }
    }
}

// ═════════════════════════════════════════════════════════════════════════════

impl BestDoseProblem {
    /// Create a new BestDose problem with automatic posterior calculation
    ///
    /// This is the main entry point for the BestDose algorithm.
    ///
    /// # Algorithm Structure (Matches Flowchart)
    ///
    /// ```text
    /// ┌─────────────────────────────────────────┐
    /// │ STAGE 1: Posterior Density Calculation  │
    /// │                                         │
    /// │  Prior Density (N points)              │
    /// │      ↓                                 │
    /// │  Has past data with observations?      │
    /// │      ↓ Yes          ↓ No              │
    /// │  Step 1.1:      Use prior             │
    /// │  NPAGFULL11     directly               │
    /// │  (Filter)                              │
    /// │      ↓                                 │
    /// │  Step 1.2:                             │
    /// │  NPAGFULL                              │
    /// │  (Refine)                              │
    /// │      ↓                                 │
    /// │  Posterior Density                     │
    /// └─────────────────────────────────────────┘
    /// ```
    ///
    /// # Parameters
    ///
    /// * `population_theta` - Population support points from NPAG
    /// * `population_weights` - Population probabilities
    /// * `past_data` - Patient history (None = use prior directly)
    /// * `target` - Future dosing template with targets
    /// * `time_offset` - Optional time offset for concatenation (None = standard mode, Some(t) = Fortran mode)
    /// * `eq` - Pharmacokinetic/pharmacodynamic model
    /// * `error_models` - Error model specifications
    /// * `doserange` - Allowable dose constraints
    /// * `bias_weight` - λ ∈ [0,1]: 0=personalized, 1=population
    /// * `settings` - NPAG settings for posterior refinement
    /// * `max_cycles` - NPAGFULL cycles (0=skip refinement, 500=default)
    /// * `target_type` - Concentration or AUC targets
    ///
    /// # Returns
    ///
    /// BestDoseProblem ready for `optimize()`
    #[allow(clippy::too_many_arguments)]
    pub fn new(
        population_theta: &Theta,
        population_weights: &Weights,
        past_data: Option<Subject>,
        target: Subject,
        time_offset: Option<f64>,
        eq: ODE,
        error_models: ErrorModels,
        doserange: DoseRange,
        bias_weight: f64,
        settings: Settings,
        target_type: Target,
    ) -> Result<Self> {
        tracing::info!("╔══════════════════════════════════════════════════════════╗");
        tracing::info!("║            BestDose Algorithm: STAGE 1                   ║");
        tracing::info!("║           Posterior Density Calculation                  ║");
        tracing::info!("╚══════════════════════════════════════════════════════════╝");

        // Validate input if using past/future separation mode
        if let Some(t) = time_offset {
            validate_time_offset(t, &past_data)?;
        }

        // ═════════════════════════════════════════════════════════════
        // STAGE 1: Calculate Posterior Density
        // ═════════════════════════════════════════════════════════════
        let (posterior_theta, posterior_weights, filtered_population_weights, past_subject) =
            calculate_posterior_density(
                population_theta,
                population_weights,
                past_data.as_ref(),
                &eq,
                &error_models,
                &settings,
            )?;

        // Handle past/future concatenation if needed
        let (final_target, final_past_data) =
            prepare_target_subject(past_subject, target, time_offset)?;

        tracing::info!("╔══════════════════════════════════════════════════════════╗");
        tracing::info!("║              Stage 1 Complete - Ready for Optimization   ║");
        tracing::info!("╚══════════════════════════════════════════════════════════╝");
        tracing::info!("  Support points: {}", posterior_theta.matrix().nrows());
        tracing::info!("  Target type: {:?}", target_type);
        tracing::info!("  Bias weight (λ): {}", bias_weight);

        Ok(BestDoseProblem {
            past_data: final_past_data,
            target: final_target,
            target_type,
            population_theta: population_theta.clone(),
            population_weights: filtered_population_weights,
            theta: posterior_theta,
            posterior: posterior_weights,
            eq,
            error_models,
            settings,
            doserange,
            bias_weight,
            time_offset,
        })
    }

    /// Run the complete BestDose optimization algorithm
    ///
    /// # Algorithm Flow (Matches Diagram!)
    ///
    /// ```text
    /// ┌─────────────────────────────────────────┐
    /// │ STAGE 1: Posterior Calculation          │
    /// │         [COMPLETED in new()]             │
    /// └────────────┬────────────────────────────┘
    ///              ↓
    /// ┌─────────────────────────────────────────┐
    /// │ STAGE 2: Dual Optimization              │
    /// │                                         │
    /// │  Optimization 1: Posterior Weights      │
    /// │    (Patient-specific)                   │
    /// │      ↓                                  │
    /// │  Result 1: (doses₁, cost₁)             │
    /// │                                         │
    /// │  Optimization 2: Uniform Weights        │
    /// │    (Population-based)                   │
    /// │      ↓                                  │
    /// │  Result 2: (doses₂, cost₂)             │
    /// │                                         │
    /// │  Select: min(cost₁, cost₂)             │
    /// └────────────┬────────────────────────────┘
    ///              ↓
    /// ┌─────────────────────────────────────────┐
    /// │ STAGE 3: Final Predictions              │
    /// │                                         │
    /// │  Calculate predictions with             │
    /// │  optimal doses and winning weights      │
    /// └─────────────────────────────────────────┘
    /// ```
    ///
    /// # Returns
    ///
    /// `BestDoseResult` containing:
    /// - `dose`: Optimal dose amount(s)
    /// - `objf`: Final cost function value
    /// - `preds`: Concentration-time predictions
    /// - `auc_predictions`: AUC values (if target_type is AUC)
    /// - `optimization_method`: "posterior" or "uniform"
    pub fn optimize(self) -> Result<BestDoseResult> {
        tracing::info!("╔══════════════════════════════════════════════════════════╗");
        tracing::info!("║            BestDose Algorithm: STAGE 2 & 3               ║");
        tracing::info!("║        Dual Optimization + Final Predictions             ║");
        tracing::info!("╚══════════════════════════════════════════════════════════╝");

        // STAGE 2 & 3: Dual optimization + predictions
        optimization::dual_optimization(&self)
    }

    /// Set the bias weight (lambda parameter)
    ///
    /// - λ = 0.0 (default): Full personalization (minimize patient-specific variance)
    /// - λ = 0.5: Balanced between individual and population
    /// - λ = 1.0: Population-based (minimize deviation from population mean)
    pub fn with_bias_weight(mut self, weight: f64) -> Self {
        self.bias_weight = weight;
        self
    }
}<|MERGE_RESOLUTION|>--- conflicted
+++ resolved
@@ -194,11 +194,7 @@
 //!     .build();
 //!
 //! let problem = BestDoseProblem::new(
-<<<<<<< HEAD
 //!     &population_theta, &population_weights, Some(past), target, eq, error_models,
-=======
-//!     &prior_theta, &prior_weights, Some(past), target, None, eq, error_models,
->>>>>>> cec7f5b5
 //!     DoseRange::new(50.0, 300.0),
 //!     0.0,                             // Full personalization
 //!     settings, Target::AUCFromZero,   // Cumulative AUC target!
