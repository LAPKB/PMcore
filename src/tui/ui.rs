--- conflicted
+++ resolved
@@ -115,13 +115,6 @@
         crossterm::terminal::LeaveAlternateScreen
     )?;
     crossterm::terminal::disable_raw_mode()?;
-<<<<<<< HEAD
-    terminal
-        .draw(|rect| draw(rect, &app, &app_history, elapsed_time, &settings))
-        .unwrap();
-=======
-
->>>>>>> 1a5f548c
     Ok(())
 }
 
