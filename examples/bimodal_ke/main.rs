use std::collections::HashMap;

use eyre::Result;
use np_core::prelude::{
    datafile::{CovLine, Infusion},
    *,
};
use ode_solvers::*;

#[derive(Debug, Clone)]
struct Model<'a> {
    ke: f64,
    _v: f64,
    _scenario: &'a Scenario,
    infusions: Vec<Infusion>,
    cov: Option<&'a HashMap<String, CovLine>>,
}

type State = Vector1<f64>;
type Time = f64;

impl ode_solvers::System<State> for Model<'_> {
    fn system(&mut self, t: Time, y: &mut State, dy: &mut State) {
        let ke = self.ke;

        let _lag = 0.0;

        let mut rateiv = [0.0];
        for infusion in &self.infusions {
            if t >= infusion.time && t <= (infusion.dur + infusion.time) {
                rateiv[infusion.compartment] = infusion.amount / infusion.dur;
            }
        }

        ///////////////////// USER DEFINED ///////////////

        dy[0] = -ke * y[0] + rateiv[0];

        //////////////// END USER DEFINED ////////////////
    }
}

// fn simulate_next_state(
//     state: State,
//     system: &Model,
//     scenario: &Scenario,
//     event: &Event,
//     index: usize,
// ) -> State {
//     if let Some(next_time) = scenario.times.get(index + 1) {
//         if *next_time > event.time {
//             let mut stepper = Dopri5::new(
//                 system.clone(),
//                 event.time,
//                 *next_time,
//                 0.01,
//                 state,
//                 1e-4,
//                 1e-4,
//             );

//             let _res = stepper.integrate();
//             let y = stepper.y_out();
//             let state = *y.last().unwrap();
//             return state;
//         } else {
//             panic!("next time is before event time");
//         }
//     } else {
//         return state;
//     }
// }
#[derive(Debug, Clone)]
struct Ode {}

impl Predict for Ode {
    fn predict(&self, params: Vec<f64>, scenario: &Scenario) -> Vec<f64> {
        let mut system = Model {
            ke: params[0],
            _v: params[1],
            _scenario: scenario,
            infusions: vec![],
            cov: None,
        };
        let lag = 0.0;
        let mut yout = vec![];
        let mut x = State::new(0.0);
        let mut index: usize = 0;
        for block in &scenario.blocks {
            //if no code is needed here, remove the blocks from the codebase
            //It seems that blocks is an abstractions we're going to end up not using
            system.cov = Some(&block.covs);
            for event in &block.events {
                let lag_time = event.time + lag;
                if event.evid == 1 {
                    if event.dur.unwrap_or(0.0) > 0.0 {
                        //infusion
                        system.infusions.push(Infusion {
                            time: lag_time,
                            dur: event.dur.unwrap(),
                            amount: event.dose.unwrap(),
                            compartment: event.input.unwrap() - 1,
                        });
                        // x = simulate_next_state(x, &system, scenario, event, index);
                        if let Some(next_time) = scenario.times.get(index + 1) {
                            if *next_time > event.time {
                                let mut stepper = Dopri5::new(
                                    system.clone(),
                                    event.time,
                                    *next_time,
                                    0.01,
                                    x,
                                    1e-4,
                                    1e-4,
                                );

                                let _res = stepper.integrate();
                                let y = stepper.y_out();
                                x = *y.last().unwrap();
                            } else if *next_time > event.time {
                                log::error!("Panic: Next event's time is in the past!");
                                panic!("Panic: Next event's time is in the past!");
                            }
                        }
                    } else {
                        //dose
                        if lag > 0.0 {
<<<<<<< HEAD
                            event_time = event.time + lag;
                            let mut stepper = Dopri5::new(
                                system.clone(),
                                event.time,
                                event_time,
=======
                            // let mut stepper =
                            //     Rk4::new(system.clone(), event.time, x, lag_time, 0.1);
                            let mut stepper = Dopri5::new(
                                system.clone(),
                                event.time,
                                lag_time,
>>>>>>> eeecf7ba
                                0.01,
                                x,
                                1e-4,
                                1e-4,
                            );
<<<<<<< HEAD
=======

>>>>>>> eeecf7ba
                            let _int = stepper.integrate();
                            let y = stepper.y_out();
                            x = *y.last().unwrap();
                        }

                        x[event.input.unwrap() - 1] += event.dose.unwrap();
                        if let Some(next_time) = scenario.times.get(index + 1) {
                            if *next_time > event.time {
                                let mut stepper = Dopri5::new(
                                    system.clone(),
                                    lag_time,
                                    *next_time,
                                    0.01,
                                    x,
                                    1e-4,
                                    1e-4,
                                );

                                let _res = stepper.integrate();
                                let y = stepper.y_out();
                                x = *y.last().unwrap();
                            } else if *next_time > event.time {
                                log::error!("Panic: Next event's time is in the past!");
                                panic!("Panic: Next event's time is in the past!");
                            }
                        }
                    }
                } else if event.evid == 0 {
                    //obs
                    yout.push(x[event.outeq.unwrap() - 1] / params[1]);
                    if let Some(next_time) = scenario.times.get(index + 1) {
                        // let mut stepper = Rk4::new(system.clone(), lag_time, x, *next_time, 0.1);
                        if *next_time > event.time {
                            let mut stepper = Dopri5::new(
                                system.clone(),
                                event.time,
                                *next_time,
                                0.01,
                                x,
                                1e-4,
                                1e-4,
                            );

                            let _res = stepper.integrate();
                            let y = stepper.y_out();
                            x = *y.last().unwrap();
                        } else if *next_time > event.time {
                            log::error!("Panic: Next event's time is in the past!");
                            panic!("Panic: Next event's time is in the past!");
                        }
                    }
                }
<<<<<<< HEAD
                if let Some(next_time) = scenario.times.get(index + 1) {
                    //let mut stepper = Rk4::new(system.clone(), event_time, x, *next_time, 0.1);
                    let mut stepper =
                        Dopri5::new(system.clone(), event.time, *next_time, 0.01, x, 1e-4, 1e-4);
                    let _res = stepper.integrate();
                    let y = stepper.y_out();
                    x = *y.last().unwrap();
                    index += 1;
                }
=======
                index += 1;
>>>>>>> eeecf7ba
            }
        }
        yout
    }
}

fn main() -> Result<()> {
    start(
        Engine::new(Ode {}),
        "examples/bimodal_ke/config.toml".to_string(),
    )?;

    Ok(())
}<|MERGE_RESOLUTION|>--- conflicted
+++ resolved
@@ -125,29 +125,18 @@
                     } else {
                         //dose
                         if lag > 0.0 {
-<<<<<<< HEAD
-                            event_time = event.time + lag;
-                            let mut stepper = Dopri5::new(
-                                system.clone(),
-                                event.time,
-                                event_time,
-=======
                             // let mut stepper =
                             //     Rk4::new(system.clone(), event.time, x, lag_time, 0.1);
                             let mut stepper = Dopri5::new(
                                 system.clone(),
                                 event.time,
                                 lag_time,
->>>>>>> eeecf7ba
                                 0.01,
                                 x,
                                 1e-4,
                                 1e-4,
                             );
-<<<<<<< HEAD
-=======
-
->>>>>>> eeecf7ba
+
                             let _int = stepper.integrate();
                             let y = stepper.y_out();
                             x = *y.last().unwrap();
@@ -200,19 +189,7 @@
                         }
                     }
                 }
-<<<<<<< HEAD
-                if let Some(next_time) = scenario.times.get(index + 1) {
-                    //let mut stepper = Rk4::new(system.clone(), event_time, x, *next_time, 0.1);
-                    let mut stepper =
-                        Dopri5::new(system.clone(), event.time, *next_time, 0.01, x, 1e-4, 1e-4);
-                    let _res = stepper.integrate();
-                    let y = stepper.y_out();
-                    x = *y.last().unwrap();
-                    index += 1;
-                }
-=======
                 index += 1;
->>>>>>> eeecf7ba
             }
         }
         yout
