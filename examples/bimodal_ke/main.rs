--- conflicted
+++ resolved
@@ -63,11 +63,7 @@
             scenario.reorder_with_lag(vec![(0.0, 1)]),
         )
     }
-<<<<<<< HEAD
-    fn get_output(&self, _time: f64, x: &Self::State, system: &Self::Model, outeq: usize) -> f64 {
-=======
     fn get_output(&self, time: f64, x: &Self::State, system: &Self::Model, outeq: usize) -> f64 {
->>>>>>> de702a13
         let v = system.get_param("v");
         #[allow(unused_variables)]
         let t = time;
