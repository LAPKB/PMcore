--- conflicted
+++ resolved
@@ -33,7 +33,6 @@
     );
 
     let params = Parameters::new()
-<<<<<<< HEAD
         .add("cls", 0.1, 10.0)
         .add("fm", 0.0, 1.0)
         .add("k20", 0.01, 1.0)
@@ -41,15 +40,7 @@
         .add("theta1", 0.1, 10.0)
         .add("theta2", 0.1, 10.0)
         .add("vs", 1.0, 10.0);
-=======
-        .add("cls", 0.1, 10.0, false)
-        .add("fm", 0.0, 1.0, false)
-        .add("k20", 0.01, 1.0, false)
-        .add("relv", 0.1, 1.0, false)
-        .add("theta1", 0.1, 10.0, false)
-        .add("theta2", 0.1, 10.0, false)
-        .add("vs", 1.0, 10.0, false);
->>>>>>> c87d875e
+
 
     let mut settings = Settings::builder()
         .set_algorithm(Algorithm::NPAG)
